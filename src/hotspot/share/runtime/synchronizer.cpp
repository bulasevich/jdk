/*
 * Copyright (c) 1998, 2020, Oracle and/or its affiliates. All rights reserved.
 * DO NOT ALTER OR REMOVE COPYRIGHT NOTICES OR THIS FILE HEADER.
 *
 * This code is free software; you can redistribute it and/or modify it
 * under the terms of the GNU General Public License version 2 only, as
 * published by the Free Software Foundation.
 *
 * This code is distributed in the hope that it will be useful, but WITHOUT
 * ANY WARRANTY; without even the implied warranty of MERCHANTABILITY or
 * FITNESS FOR A PARTICULAR PURPOSE.  See the GNU General Public License
 * version 2 for more details (a copy is included in the LICENSE file that
 * accompanied this code).
 *
 * You should have received a copy of the GNU General Public License version
 * 2 along with this work; if not, write to the Free Software Foundation,
 * Inc., 51 Franklin St, Fifth Floor, Boston, MA 02110-1301 USA.
 *
 * Please contact Oracle, 500 Oracle Parkway, Redwood Shores, CA 94065 USA
 * or visit www.oracle.com if you need additional information or have any
 * questions.
 *
 */

#include "precompiled.hpp"
#include "classfile/vmSymbols.hpp"
#include "logging/log.hpp"
#include "logging/logStream.hpp"
#include "jfr/jfrEvents.hpp"
#include "memory/allocation.inline.hpp"
#include "memory/metaspaceShared.hpp"
#include "memory/padded.hpp"
#include "memory/resourceArea.hpp"
#include "memory/universe.hpp"
#include "oops/markWord.hpp"
#include "oops/oop.inline.hpp"
#include "runtime/atomic.hpp"
#include "runtime/biasedLocking.hpp"
#include "runtime/handles.inline.hpp"
#include "runtime/handshake.hpp"
#include "runtime/interfaceSupport.inline.hpp"
#include "runtime/mutexLocker.hpp"
#include "runtime/objectMonitor.hpp"
#include "runtime/objectMonitor.inline.hpp"
#include "runtime/osThread.hpp"
#include "runtime/safepointMechanism.inline.hpp"
#include "runtime/safepointVerifiers.hpp"
#include "runtime/sharedRuntime.hpp"
#include "runtime/stubRoutines.hpp"
#include "runtime/synchronizer.hpp"
#include "runtime/thread.inline.hpp"
#include "runtime/timer.hpp"
#include "runtime/vframe.hpp"
#include "runtime/vmThread.hpp"
#include "utilities/align.hpp"
#include "utilities/dtrace.hpp"
#include "utilities/events.hpp"
#include "utilities/preserveException.hpp"

// The "core" versions of monitor enter and exit reside in this file.
// The interpreter and compilers contain specialized transliterated
// variants of the enter-exit fast-path operations.  See i486.ad fast_lock(),
// for instance.  If you make changes here, make sure to modify the
// interpreter, and both C1 and C2 fast-path inline locking code emission.
//
// -----------------------------------------------------------------------------

#ifdef DTRACE_ENABLED

// Only bother with this argument setup if dtrace is available
// TODO-FIXME: probes should not fire when caller is _blocked.  assert() accordingly.

#define DTRACE_MONITOR_PROBE_COMMON(obj, thread)                           \
  char* bytes = NULL;                                                      \
  int len = 0;                                                             \
  jlong jtid = SharedRuntime::get_java_tid(thread);                        \
  Symbol* klassname = ((oop)(obj))->klass()->name();                       \
  if (klassname != NULL) {                                                 \
    bytes = (char*)klassname->bytes();                                     \
    len = klassname->utf8_length();                                        \
  }

#define DTRACE_MONITOR_WAIT_PROBE(monitor, obj, thread, millis)            \
  {                                                                        \
    if (DTraceMonitorProbes) {                                             \
      DTRACE_MONITOR_PROBE_COMMON(obj, thread);                            \
      HOTSPOT_MONITOR_WAIT(jtid,                                           \
                           (uintptr_t)(monitor), bytes, len, (millis));    \
    }                                                                      \
  }

#define HOTSPOT_MONITOR_PROBE_notify HOTSPOT_MONITOR_NOTIFY
#define HOTSPOT_MONITOR_PROBE_notifyAll HOTSPOT_MONITOR_NOTIFYALL
#define HOTSPOT_MONITOR_PROBE_waited HOTSPOT_MONITOR_WAITED

#define DTRACE_MONITOR_PROBE(probe, monitor, obj, thread)                  \
  {                                                                        \
    if (DTraceMonitorProbes) {                                             \
      DTRACE_MONITOR_PROBE_COMMON(obj, thread);                            \
      HOTSPOT_MONITOR_PROBE_##probe(jtid, /* probe = waited */             \
                                    (uintptr_t)(monitor), bytes, len);     \
    }                                                                      \
  }

#else //  ndef DTRACE_ENABLED

#define DTRACE_MONITOR_WAIT_PROBE(obj, thread, millis, mon)    {;}
#define DTRACE_MONITOR_PROBE(probe, obj, thread, mon)          {;}

#endif // ndef DTRACE_ENABLED

// This exists only as a workaround of dtrace bug 6254741
int dtrace_waited_probe(ObjectMonitor* monitor, Handle obj, Thread* thr) {
  DTRACE_MONITOR_PROBE(waited, monitor, obj(), thr);
  return 0;
}

#define NINFLATIONLOCKS 256
static volatile intptr_t gInflationLocks[NINFLATIONLOCKS];

// global list of blocks of monitors
PaddedObjectMonitor* ObjectSynchronizer::g_block_list = NULL;
bool volatile ObjectSynchronizer::_is_async_deflation_requested = false;
jlong ObjectSynchronizer::_last_async_deflation_time_ns = 0;

struct ObjectMonitorListGlobals {
  char         _pad_prefix[OM_CACHE_LINE_SIZE];
  // These are highly shared list related variables.
  // To avoid false-sharing they need to be the sole occupants of a cache line.

  // Global ObjectMonitor free list. Newly allocated and deflated
  // ObjectMonitors are prepended here.
  ObjectMonitor* _free_list;
  DEFINE_PAD_MINUS_SIZE(1, OM_CACHE_LINE_SIZE, sizeof(ObjectMonitor*));

  // Global ObjectMonitor in-use list. When a JavaThread is exiting,
  // ObjectMonitors on its per-thread in-use list are prepended here.
  ObjectMonitor* _in_use_list;
  DEFINE_PAD_MINUS_SIZE(2, OM_CACHE_LINE_SIZE, sizeof(ObjectMonitor*));

  // Global ObjectMonitor wait list. Deflated ObjectMonitors wait on
  // this list until after a handshake or a safepoint for platforms
  // that don't support handshakes. After the handshake or safepoint,
  // the deflated ObjectMonitors are prepended to free_list.
  ObjectMonitor* _wait_list;
  DEFINE_PAD_MINUS_SIZE(3, OM_CACHE_LINE_SIZE, sizeof(ObjectMonitor*));

  int _free_count;    // # on free_list
  DEFINE_PAD_MINUS_SIZE(4, OM_CACHE_LINE_SIZE, sizeof(int));

  int _in_use_count;  // # on in_use_list
  DEFINE_PAD_MINUS_SIZE(5, OM_CACHE_LINE_SIZE, sizeof(int));

  int _population;    // # Extant -- in circulation
  DEFINE_PAD_MINUS_SIZE(6, OM_CACHE_LINE_SIZE, sizeof(int));

  int _wait_count;    // # on wait_list
  DEFINE_PAD_MINUS_SIZE(7, OM_CACHE_LINE_SIZE, sizeof(int));
};
static ObjectMonitorListGlobals om_list_globals;

#define CHAINMARKER (cast_to_oop<intptr_t>(-1))


// =====================> Spin-lock functions

// ObjectMonitors are not lockable outside of this file. We use spin-locks
// implemented using a bit in the _next_om field instead of the heavier
// weight locking mechanisms for faster list management.

#define OM_LOCK_BIT 0x1

// Return true if the ObjectMonitor is locked.
// Otherwise returns false.
static bool is_locked(ObjectMonitor* om) {
  return ((intptr_t)om->next_om_acquire() & OM_LOCK_BIT) == OM_LOCK_BIT;
}

// Mark an ObjectMonitor* with OM_LOCK_BIT and return it.
static ObjectMonitor* mark_om_ptr(ObjectMonitor* om) {
  return (ObjectMonitor*)((intptr_t)om | OM_LOCK_BIT);
}

// Return the unmarked next field in an ObjectMonitor. Note: the next
// field may or may not have been marked with OM_LOCK_BIT originally.
static ObjectMonitor* unmarked_next(ObjectMonitor* om) {
  return (ObjectMonitor*)((intptr_t)om->next_om() & ~OM_LOCK_BIT);
}

// Try to lock an ObjectMonitor. Returns true if locking was successful.
// Otherwise returns false.
static bool try_om_lock(ObjectMonitor* om) {
  // Get current next field without any OM_LOCK_BIT value.
  ObjectMonitor* next = unmarked_next(om);
  if (om->try_set_next_om(next, mark_om_ptr(next)) != next) {
    return false;  // Cannot lock the ObjectMonitor.
  }
  return true;
}

// Lock an ObjectMonitor.
static void om_lock(ObjectMonitor* om) {
  while (true) {
    if (try_om_lock(om)) {
      return;
    }
  }
}

// Unlock an ObjectMonitor.
static void om_unlock(ObjectMonitor* om) {
  ObjectMonitor* next = om->next_om();
  guarantee(((intptr_t)next & OM_LOCK_BIT) == OM_LOCK_BIT, "next=" INTPTR_FORMAT
            " must have OM_LOCK_BIT=%x set.", p2i(next), OM_LOCK_BIT);

  next = (ObjectMonitor*)((intptr_t)next & ~OM_LOCK_BIT);  // Clear OM_LOCK_BIT.
  om->release_set_next_om(next);
}

// Get the list head after locking it. Returns the list head or NULL
// if the list is empty.
static ObjectMonitor* get_list_head_locked(ObjectMonitor** list_p) {
  while (true) {
    // Acquire semantics not needed on this list load since we're
    // checking for NULL here or following up with a cmpxchg() via
    // try_om_lock() below and we retry on cmpxchg() failure.
    ObjectMonitor* mid = Atomic::load(list_p);
    if (mid == NULL) {
      return NULL;  // The list is empty.
    }
    if (try_om_lock(mid)) {
      // Acquire semantics not needed on this list load since memory is
      // already consistent due to the cmpxchg() via try_om_lock() above.
      if (Atomic::load(list_p) != mid) {
        // The list head changed before we could lock it so we have to retry.
        om_unlock(mid);
        continue;
      }
      return mid;
    }
  }
}

#undef OM_LOCK_BIT


// =====================> List Management functions

// Prepend a list of ObjectMonitors to the specified *list_p. 'tail' is
// the last ObjectMonitor in the list and there are 'count' on the list.
// Also updates the specified *count_p.
static void prepend_list_to_common(ObjectMonitor* list, ObjectMonitor* tail,
                                   int count, ObjectMonitor** list_p,
                                   int* count_p) {
  while (true) {
    // Acquire semantics not needed on this list load since we're
    // following up with a cmpxchg() via try_om_lock() below and we
    // retry on cmpxchg() failure.
    ObjectMonitor* cur = Atomic::load(list_p);
    // Prepend list to *list_p.
    if (!try_om_lock(tail)) {
      // Failed to lock tail due to a list walker so try it all again.
      continue;
    }
    // Release semantics not needed on this "unlock" since memory is
    // already consistent due to the cmpxchg() via try_om_lock() above.
    tail->set_next_om(cur);  // tail now points to cur (and unlocks tail)
    if (cur == NULL) {
      // No potential race with takers or other prependers since
      // *list_p is empty.
      if (Atomic::cmpxchg(list_p, cur, list) == cur) {
        // Successfully switched *list_p to the list value.
        Atomic::add(count_p, count);
        break;
      }
      // Implied else: try it all again
    } else {
      if (!try_om_lock(cur)) {
        continue;  // failed to lock cur so try it all again
      }
      // We locked cur so try to switch *list_p to the list value.
      if (Atomic::cmpxchg(list_p, cur, list) != cur) {
        // The list head has changed so unlock cur and try again:
        om_unlock(cur);
        continue;
      }
      Atomic::add(count_p, count);
      om_unlock(cur);
      break;
    }
  }
}

// Prepend a newly allocated block of ObjectMonitors to g_block_list and
// om_list_globals._free_list. Also updates om_list_globals._population
// and om_list_globals._free_count.
void ObjectSynchronizer::prepend_block_to_lists(PaddedObjectMonitor* new_blk) {
  // First we handle g_block_list:
  while (true) {
    PaddedObjectMonitor* cur = Atomic::load(&g_block_list);
    // Prepend new_blk to g_block_list. The first ObjectMonitor in
    // a block is reserved for use as linkage to the next block.
    new_blk[0].set_next_om(cur);
    if (Atomic::cmpxchg(&g_block_list, cur, new_blk) == cur) {
      // Successfully switched g_block_list to the new_blk value.
      Atomic::add(&om_list_globals._population, _BLOCKSIZE - 1);
      break;
    }
    // Implied else: try it all again
  }

  // Second we handle om_list_globals._free_list:
  prepend_list_to_common(new_blk + 1, &new_blk[_BLOCKSIZE - 1], _BLOCKSIZE - 1,
                         &om_list_globals._free_list, &om_list_globals._free_count);
}

// Prepend a list of ObjectMonitors to om_list_globals._free_list.
// 'tail' is the last ObjectMonitor in the list and there are 'count'
// on the list. Also updates om_list_globals._free_count.
static void prepend_list_to_global_free_list(ObjectMonitor* list,
                                             ObjectMonitor* tail, int count) {
  prepend_list_to_common(list, tail, count, &om_list_globals._free_list,
                         &om_list_globals._free_count);
}

// Prepend a list of ObjectMonitors to om_list_globals._wait_list.
// 'tail' is the last ObjectMonitor in the list and there are 'count'
// on the list. Also updates om_list_globals._wait_count.
static void prepend_list_to_global_wait_list(ObjectMonitor* list,
                                             ObjectMonitor* tail, int count) {
  prepend_list_to_common(list, tail, count, &om_list_globals._wait_list,
                         &om_list_globals._wait_count);
}

// Prepend a list of ObjectMonitors to om_list_globals._in_use_list.
// 'tail' is the last ObjectMonitor in the list and there are 'count'
// on the list. Also updates om_list_globals._in_use_list.
static void prepend_list_to_global_in_use_list(ObjectMonitor* list,
                                               ObjectMonitor* tail, int count) {
  prepend_list_to_common(list, tail, count, &om_list_globals._in_use_list,
                         &om_list_globals._in_use_count);
}

// Prepend an ObjectMonitor to the specified list. Also updates
// the specified counter.
static void prepend_to_common(ObjectMonitor* m, ObjectMonitor** list_p,
                              int* count_p) {
  while (true) {
    om_lock(m);  // Lock m so we can safely update its next field.
    ObjectMonitor* cur = NULL;
    // Lock the list head to guard against races with a list walker
    // or async deflater thread (which only races in om_in_use_list):
    if ((cur = get_list_head_locked(list_p)) != NULL) {
      // List head is now locked so we can safely switch it. Release
      // semantics not needed on this "unlock" since memory is already
      // consistent due to the cmpxchg() via get_list_head_locked() above.
      m->set_next_om(cur);  // m now points to cur (and unlocks m)
      OrderAccess::storestore();  // Make sure set_next_om() is seen first.
      Atomic::store(list_p, m);  // Switch list head to unlocked m.
      om_unlock(cur);
      break;
    }
    // The list is empty so try to set the list head.
    assert(cur == NULL, "cur must be NULL: cur=" INTPTR_FORMAT, p2i(cur));
    // Release semantics not needed on this "unlock" since memory
    // is already consistent.
    m->set_next_om(cur);  // m now points to NULL (and unlocks m)
    if (Atomic::cmpxchg(list_p, cur, m) == cur) {
      // List head is now unlocked m.
      break;
    }
    // Implied else: try it all again
  }
  Atomic::inc(count_p);
}

// Prepend an ObjectMonitor to a per-thread om_free_list.
// Also updates the per-thread om_free_count.
static void prepend_to_om_free_list(Thread* self, ObjectMonitor* m) {
  prepend_to_common(m, &self->om_free_list, &self->om_free_count);
}

// Prepend an ObjectMonitor to a per-thread om_in_use_list.
// Also updates the per-thread om_in_use_count.
static void prepend_to_om_in_use_list(Thread* self, ObjectMonitor* m) {
  prepend_to_common(m, &self->om_in_use_list, &self->om_in_use_count);
}

// Take an ObjectMonitor from the start of the specified list. Also
// decrements the specified counter. Returns NULL if none are available.
static ObjectMonitor* take_from_start_of_common(ObjectMonitor** list_p,
                                                int* count_p) {
  ObjectMonitor* take = NULL;
  // Lock the list head to guard against races with a list walker
  // or async deflater thread (which only races in om_list_globals._free_list):
  if ((take = get_list_head_locked(list_p)) == NULL) {
    return NULL;  // None are available.
  }
  ObjectMonitor* next = unmarked_next(take);
  // Switch locked list head to next (which unlocks the list head, but
  // leaves take locked). Release semantics not needed on this "unlock"
  // since memory is already consistent due to the cmpxchg() via
  // get_list_head_locked() above.
  Atomic::store(list_p, next);
  Atomic::dec(count_p);
  // Unlock take, but leave the next value for any lagging list
  // walkers. It will get cleaned up when take is prepended to
  // the in-use list:
  om_unlock(take);
  return take;
}

// Take an ObjectMonitor from the start of the om_list_globals._free_list.
// Also updates om_list_globals._free_count. Returns NULL if none are
// available.
static ObjectMonitor* take_from_start_of_global_free_list() {
  return take_from_start_of_common(&om_list_globals._free_list,
                                   &om_list_globals._free_count);
}

// Take an ObjectMonitor from the start of a per-thread free-list.
// Also updates om_free_count. Returns NULL if none are available.
static ObjectMonitor* take_from_start_of_om_free_list(Thread* self) {
  return take_from_start_of_common(&self->om_free_list, &self->om_free_count);
}


// =====================> Quick functions

// The quick_* forms are special fast-path variants used to improve
// performance.  In the simplest case, a "quick_*" implementation could
// simply return false, in which case the caller will perform the necessary
// state transitions and call the slow-path form.
// The fast-path is designed to handle frequently arising cases in an efficient
// manner and is just a degenerate "optimistic" variant of the slow-path.
// returns true  -- to indicate the call was satisfied.
// returns false -- to indicate the call needs the services of the slow-path.
// A no-loitering ordinance is in effect for code in the quick_* family
// operators: safepoints or indefinite blocking (blocking that might span a
// safepoint) are forbidden. Generally the thread_state() is _in_Java upon
// entry.
//
// Consider: An interesting optimization is to have the JIT recognize the
// following common idiom:
//   synchronized (someobj) { .... ; notify(); }
// That is, we find a notify() or notifyAll() call that immediately precedes
// the monitorexit operation.  In that case the JIT could fuse the operations
// into a single notifyAndExit() runtime primitive.

bool ObjectSynchronizer::quick_notify(oopDesc* obj, Thread* self, bool all) {
  assert(!SafepointSynchronize::is_at_safepoint(), "invariant");
  assert(self->is_Java_thread(), "invariant");
  assert(((JavaThread *) self)->thread_state() == _thread_in_Java, "invariant");
  NoSafepointVerifier nsv;
  if (obj == NULL) return false;  // slow-path for invalid obj
  const markWord mark = obj->mark();

  if (mark.has_locker() && self->is_lock_owned((address)mark.locker())) {
    // Degenerate notify
    // stack-locked by caller so by definition the implied waitset is empty.
    return true;
  }

  if (mark.has_monitor()) {
    ObjectMonitor* const mon = mark.monitor();
    assert(mon->object() == obj, "invariant");
    if (mon->owner() != self) return false;  // slow-path for IMS exception

    if (mon->first_waiter() != NULL) {
      // We have one or more waiters. Since this is an inflated monitor
      // that we own, we can transfer one or more threads from the waitset
      // to the entrylist here and now, avoiding the slow-path.
      if (all) {
        DTRACE_MONITOR_PROBE(notifyAll, mon, obj, self);
      } else {
        DTRACE_MONITOR_PROBE(notify, mon, obj, self);
      }
      int free_count = 0;
      do {
        mon->INotify(self);
        ++free_count;
      } while (mon->first_waiter() != NULL && all);
      OM_PERFDATA_OP(Notifications, inc(free_count));
    }
    return true;
  }

  // biased locking and any other IMS exception states take the slow-path
  return false;
}


// The LockNode emitted directly at the synchronization site would have
// been too big if it were to have included support for the cases of inflated
// recursive enter and exit, so they go here instead.
// Note that we can't safely call AsyncPrintJavaStack() from within
// quick_enter() as our thread state remains _in_Java.

bool ObjectSynchronizer::quick_enter(oop obj, Thread* self,
                                     BasicLock * lock) {
  assert(!SafepointSynchronize::is_at_safepoint(), "invariant");
  assert(self->is_Java_thread(), "invariant");
  assert(((JavaThread *) self)->thread_state() == _thread_in_Java, "invariant");
  NoSafepointVerifier nsv;
  if (obj == NULL) return false;       // Need to throw NPE

  const markWord mark = obj->mark();

  if (mark.has_monitor()) {
    ObjectMonitor* const m = mark.monitor();
    // An async deflation can race us before we manage to make the
    // ObjectMonitor busy by setting the owner below. If we detect
    // that race we just bail out to the slow-path here.
    if (m->object() == NULL) {
      return false;
    }
    Thread* const owner = (Thread *) m->_owner;

    // Lock contention and Transactional Lock Elision (TLE) diagnostics
    // and observability
    // Case: light contention possibly amenable to TLE
    // Case: TLE inimical operations such as nested/recursive synchronization

    if (owner == self) {
      m->_recursions++;
      return true;
    }

    // This Java Monitor is inflated so obj's header will never be
    // displaced to this thread's BasicLock. Make the displaced header
    // non-NULL so this BasicLock is not seen as recursive nor as
    // being locked. We do this unconditionally so that this thread's
    // BasicLock cannot be mis-interpreted by any stack walkers. For
    // performance reasons, stack walkers generally first check for
    // Biased Locking in the object's header, the second check is for
    // stack-locking in the object's header, the third check is for
    // recursive stack-locking in the displaced header in the BasicLock,
    // and last are the inflated Java Monitor (ObjectMonitor) checks.
    lock->set_displaced_header(markWord::unused_mark());

    if (owner == NULL && m->try_set_owner_from(NULL, self) == NULL) {
      assert(m->_recursions == 0, "invariant");
      return true;
    }
  }

  // Note that we could inflate in quick_enter.
  // This is likely a useful optimization
  // Critically, in quick_enter() we must not:
  // -- perform bias revocation, or
  // -- block indefinitely, or
  // -- reach a safepoint

  return false;        // revert to slow-path
}

// -----------------------------------------------------------------------------
// Monitor Enter/Exit
// The interpreter and compiler assembly code tries to lock using the fast path
// of this algorithm. Make sure to update that code if the following function is
// changed. The implementation is extremely sensitive to race condition. Be careful.

void ObjectSynchronizer::enter(Handle obj, BasicLock* lock, TRAPS) {
  if (UseBiasedLocking) {
    if (!SafepointSynchronize::is_at_safepoint()) {
      BiasedLocking::revoke(obj, THREAD);
    } else {
      BiasedLocking::revoke_at_safepoint(obj);
    }
  }

  markWord mark = obj->mark();
  assert(!mark.has_bias_pattern(), "should not see bias pattern here");

  if (mark.is_neutral()) {
    // Anticipate successful CAS -- the ST of the displaced mark must
    // be visible <= the ST performed by the CAS.
    lock->set_displaced_header(mark);
    if (mark == obj()->cas_set_mark(markWord::from_pointer(lock), mark)) {
      return;
    }
    // Fall through to inflate() ...
  } else if (mark.has_locker() &&
             THREAD->is_lock_owned((address)mark.locker())) {
    assert(lock != mark.locker(), "must not re-lock the same lock");
    assert(lock != (BasicLock*)obj->mark().value(), "don't relock with same BasicLock");
    lock->set_displaced_header(markWord::from_pointer(NULL));
    return;
  }

  // The object header will never be displaced to this lock,
  // so it does not matter what the value is, except that it
  // must be non-zero to avoid looking like a re-entrant lock,
  // and must not look locked either.
  lock->set_displaced_header(markWord::unused_mark());
  // An async deflation can race after the inflate() call and before
  // enter() can make the ObjectMonitor busy. enter() returns false if
  // we have lost the race to async deflation and we simply try again.
  while (true) {
    ObjectMonitor* monitor = inflate(THREAD, obj(), inflate_cause_monitor_enter);
    if (monitor->enter(THREAD)) {
      return;
    }
  }
}

void ObjectSynchronizer::exit(oop object, BasicLock* lock, TRAPS) {
  markWord mark = object->mark();
  // We cannot check for Biased Locking if we are racing an inflation.
  assert(mark == markWord::INFLATING() ||
         !mark.has_bias_pattern(), "should not see bias pattern here");

  markWord dhw = lock->displaced_header();
  if (dhw.value() == 0) {
    // If the displaced header is NULL, then this exit matches up with
    // a recursive enter. No real work to do here except for diagnostics.
#ifndef PRODUCT
    if (mark != markWord::INFLATING()) {
      // Only do diagnostics if we are not racing an inflation. Simply
      // exiting a recursive enter of a Java Monitor that is being
      // inflated is safe; see the has_monitor() comment below.
      assert(!mark.is_neutral(), "invariant");
      assert(!mark.has_locker() ||
             THREAD->is_lock_owned((address)mark.locker()), "invariant");
      if (mark.has_monitor()) {
        // The BasicLock's displaced_header is marked as a recursive
        // enter and we have an inflated Java Monitor (ObjectMonitor).
        // This is a special case where the Java Monitor was inflated
        // after this thread entered the stack-lock recursively. When a
        // Java Monitor is inflated, we cannot safely walk the Java
        // Monitor owner's stack and update the BasicLocks because a
        // Java Monitor can be asynchronously inflated by a thread that
        // does not own the Java Monitor.
        ObjectMonitor* m = mark.monitor();
        assert(((oop)(m->object()))->mark() == mark, "invariant");
        assert(m->is_entered(THREAD), "invariant");
      }
    }
#endif
    return;
  }

  if (mark == markWord::from_pointer(lock)) {
    // If the object is stack-locked by the current thread, try to
    // swing the displaced header from the BasicLock back to the mark.
    assert(dhw.is_neutral(), "invariant");
    if (object->cas_set_mark(dhw, mark) == mark) {
      return;
    }
  }

  // We have to take the slow-path of possible inflation and then exit.
  // The ObjectMonitor* can't be async deflated until ownership is
  // dropped inside exit() and the ObjectMonitor* must be !is_busy().
  ObjectMonitor* monitor = inflate(THREAD, object, inflate_cause_vm_internal);
  monitor->exit(true, THREAD);
}

// -----------------------------------------------------------------------------
// Class Loader  support to workaround deadlocks on the class loader lock objects
// Also used by GC
// complete_exit()/reenter() are used to wait on a nested lock
// i.e. to give up an outer lock completely and then re-enter
// Used when holding nested locks - lock acquisition order: lock1 then lock2
//  1) complete_exit lock1 - saving recursion count
//  2) wait on lock2
//  3) when notified on lock2, unlock lock2
//  4) reenter lock1 with original recursion count
//  5) lock lock2
// NOTE: must use heavy weight monitor to handle complete_exit/reenter()
intx ObjectSynchronizer::complete_exit(Handle obj, TRAPS) {
  if (UseBiasedLocking) {
    BiasedLocking::revoke(obj, THREAD);
    assert(!obj->mark().has_bias_pattern(), "biases should be revoked by now");
  }

  // The ObjectMonitor* can't be async deflated until ownership is
  // dropped inside exit() and the ObjectMonitor* must be !is_busy().
  ObjectMonitor* monitor = inflate(THREAD, obj(), inflate_cause_vm_internal);
  intptr_t ret_code = monitor->complete_exit(THREAD);
  return ret_code;
}

// NOTE: must use heavy weight monitor to handle complete_exit/reenter()
void ObjectSynchronizer::reenter(Handle obj, intx recursions, TRAPS) {
  if (UseBiasedLocking) {
    BiasedLocking::revoke(obj, THREAD);
    assert(!obj->mark().has_bias_pattern(), "biases should be revoked by now");
  }

  // An async deflation can race after the inflate() call and before
  // reenter() -> enter() can make the ObjectMonitor busy. reenter() ->
  // enter() returns false if we have lost the race to async deflation
  // and we simply try again.
  while (true) {
    ObjectMonitor* monitor = inflate(THREAD, obj(), inflate_cause_vm_internal);
    if (monitor->reenter(recursions, THREAD)) {
      return;
    }
  }
}

// -----------------------------------------------------------------------------
// JNI locks on java objects
// NOTE: must use heavy weight monitor to handle jni monitor enter
void ObjectSynchronizer::jni_enter(Handle obj, TRAPS) {
  // the current locking is from JNI instead of Java code
  if (UseBiasedLocking) {
    BiasedLocking::revoke(obj, THREAD);
    assert(!obj->mark().has_bias_pattern(), "biases should be revoked by now");
  }
  THREAD->set_current_pending_monitor_is_from_java(false);
  // An async deflation can race after the inflate() call and before
  // enter() can make the ObjectMonitor busy. enter() returns false if
  // we have lost the race to async deflation and we simply try again.
  while (true) {
    ObjectMonitor* monitor = inflate(THREAD, obj(), inflate_cause_jni_enter);
    if (monitor->enter(THREAD)) {
      break;
    }
  }
  THREAD->set_current_pending_monitor_is_from_java(true);
}

// NOTE: must use heavy weight monitor to handle jni monitor exit
void ObjectSynchronizer::jni_exit(oop obj, Thread* THREAD) {
  if (UseBiasedLocking) {
    Handle h_obj(THREAD, obj);
    BiasedLocking::revoke(h_obj, THREAD);
    obj = h_obj();
  }
  assert(!obj->mark().has_bias_pattern(), "biases should be revoked by now");

  // The ObjectMonitor* can't be async deflated until ownership is
  // dropped inside exit() and the ObjectMonitor* must be !is_busy().
  ObjectMonitor* monitor = inflate(THREAD, obj, inflate_cause_jni_exit);
  // If this thread has locked the object, exit the monitor. We
  // intentionally do not use CHECK here because we must exit the
  // monitor even if an exception is pending.
  if (monitor->check_owner(THREAD)) {
    monitor->exit(true, THREAD);
  }
}

// -----------------------------------------------------------------------------
// Internal VM locks on java objects
// standard constructor, allows locking failures
ObjectLocker::ObjectLocker(Handle obj, Thread* thread, bool do_lock) {
  _dolock = do_lock;
  _thread = thread;
  _thread->check_for_valid_safepoint_state();
  _obj = obj;

  if (_dolock) {
    ObjectSynchronizer::enter(_obj, &_lock, _thread);
  }
}

ObjectLocker::~ObjectLocker() {
  if (_dolock) {
    ObjectSynchronizer::exit(_obj(), &_lock, _thread);
  }
}


// -----------------------------------------------------------------------------
//  Wait/Notify/NotifyAll
// NOTE: must use heavy weight monitor to handle wait()
int ObjectSynchronizer::wait(Handle obj, jlong millis, TRAPS) {
  if (UseBiasedLocking) {
    BiasedLocking::revoke(obj, THREAD);
    assert(!obj->mark().has_bias_pattern(), "biases should be revoked by now");
  }
  if (millis < 0) {
    THROW_MSG_0(vmSymbols::java_lang_IllegalArgumentException(), "timeout value is negative");
  }
  // The ObjectMonitor* can't be async deflated because the _waiters
  // field is incremented before ownership is dropped and decremented
  // after ownership is regained.
  ObjectMonitor* monitor = inflate(THREAD, obj(), inflate_cause_wait);

  DTRACE_MONITOR_WAIT_PROBE(monitor, obj(), THREAD, millis);
  monitor->wait(millis, true, THREAD);

  // This dummy call is in place to get around dtrace bug 6254741.  Once
  // that's fixed we can uncomment the following line, remove the call
  // and change this function back into a "void" func.
  // DTRACE_MONITOR_PROBE(waited, monitor, obj(), THREAD);
  int ret_code = dtrace_waited_probe(monitor, obj, THREAD);
  return ret_code;
}

void ObjectSynchronizer::wait_uninterruptibly(Handle obj, jlong millis, TRAPS) {
  if (UseBiasedLocking) {
    BiasedLocking::revoke(obj, THREAD);
    assert(!obj->mark().has_bias_pattern(), "biases should be revoked by now");
  }
  if (millis < 0) {
    THROW_MSG(vmSymbols::java_lang_IllegalArgumentException(), "timeout value is negative");
  }
  // The ObjectMonitor* can't be async deflated because the _waiters
  // field is incremented before ownership is dropped and decremented
  // after ownership is regained.
  ObjectMonitor* monitor = inflate(THREAD, obj(), inflate_cause_wait);
  monitor->wait(millis, false, THREAD);
}

void ObjectSynchronizer::notify(Handle obj, TRAPS) {
  if (UseBiasedLocking) {
    BiasedLocking::revoke(obj, THREAD);
    assert(!obj->mark().has_bias_pattern(), "biases should be revoked by now");
  }

  markWord mark = obj->mark();
  if (mark.has_locker() && THREAD->is_lock_owned((address)mark.locker())) {
    return;
  }
  // The ObjectMonitor* can't be async deflated until ownership is
  // dropped by the calling thread.
  ObjectMonitor* monitor = inflate(THREAD, obj(), inflate_cause_notify);
  monitor->notify(THREAD);
}

// NOTE: see comment of notify()
void ObjectSynchronizer::notifyall(Handle obj, TRAPS) {
  if (UseBiasedLocking) {
    BiasedLocking::revoke(obj, THREAD);
    assert(!obj->mark().has_bias_pattern(), "biases should be revoked by now");
  }

  markWord mark = obj->mark();
  if (mark.has_locker() && THREAD->is_lock_owned((address)mark.locker())) {
    return;
  }
  // The ObjectMonitor* can't be async deflated until ownership is
  // dropped by the calling thread.
  ObjectMonitor* monitor = inflate(THREAD, obj(), inflate_cause_notify);
  monitor->notifyAll(THREAD);
}

// -----------------------------------------------------------------------------
// Hash Code handling
//
// Performance concern:
// OrderAccess::storestore() calls release() which at one time stored 0
// into the global volatile OrderAccess::dummy variable. This store was
// unnecessary for correctness. Many threads storing into a common location
// causes considerable cache migration or "sloshing" on large SMP systems.
// As such, I avoided using OrderAccess::storestore(). In some cases
// OrderAccess::fence() -- which incurs local latency on the executing
// processor -- is a better choice as it scales on SMP systems.
//
// See http://blogs.oracle.com/dave/entry/biased_locking_in_hotspot for
// a discussion of coherency costs. Note that all our current reference
// platforms provide strong ST-ST order, so the issue is moot on IA32,
// x64, and SPARC.
//
// As a general policy we use "volatile" to control compiler-based reordering
// and explicit fences (barriers) to control for architectural reordering
// performed by the CPU(s) or platform.

struct SharedGlobals {
  char         _pad_prefix[OM_CACHE_LINE_SIZE];
  // These are highly shared mostly-read variables.
  // To avoid false-sharing they need to be the sole occupants of a cache line.
  volatile int stw_random;
  volatile int stw_cycle;
  DEFINE_PAD_MINUS_SIZE(1, OM_CACHE_LINE_SIZE, sizeof(volatile int) * 2);
  // Hot RW variable -- Sequester to avoid false-sharing
  volatile int hc_sequence;
  DEFINE_PAD_MINUS_SIZE(2, OM_CACHE_LINE_SIZE, sizeof(volatile int));
};

static SharedGlobals GVars;

static markWord read_stable_mark(oop obj) {
  markWord mark = obj->mark();
  if (!mark.is_being_inflated()) {
    return mark;       // normal fast-path return
  }

  int its = 0;
  for (;;) {
    markWord mark = obj->mark();
    if (!mark.is_being_inflated()) {
      return mark;    // normal fast-path return
    }

    // The object is being inflated by some other thread.
    // The caller of read_stable_mark() must wait for inflation to complete.
    // Avoid live-lock
    // TODO: consider calling SafepointSynchronize::do_call_back() while
    // spinning to see if there's a safepoint pending.  If so, immediately
    // yielding or blocking would be appropriate.  Avoid spinning while
    // there is a safepoint pending.
    // TODO: add inflation contention performance counters.
    // TODO: restrict the aggregate number of spinners.

    ++its;
    if (its > 10000 || !os::is_MP()) {
      if (its & 1) {
        os::naked_yield();
      } else {
        // Note that the following code attenuates the livelock problem but is not
        // a complete remedy.  A more complete solution would require that the inflating
        // thread hold the associated inflation lock.  The following code simply restricts
        // the number of spinners to at most one.  We'll have N-2 threads blocked
        // on the inflationlock, 1 thread holding the inflation lock and using
        // a yield/park strategy, and 1 thread in the midst of inflation.
        // A more refined approach would be to change the encoding of INFLATING
        // to allow encapsulation of a native thread pointer.  Threads waiting for
        // inflation to complete would use CAS to push themselves onto a singly linked
        // list rooted at the markword.  Once enqueued, they'd loop, checking a per-thread flag
        // and calling park().  When inflation was complete the thread that accomplished inflation
        // would detach the list and set the markword to inflated with a single CAS and
        // then for each thread on the list, set the flag and unpark() the thread.
        // This is conceptually similar to muxAcquire-muxRelease, except that muxRelease
        // wakes at most one thread whereas we need to wake the entire list.
        int ix = (cast_from_oop<intptr_t>(obj) >> 5) & (NINFLATIONLOCKS-1);
        int YieldThenBlock = 0;
        assert(ix >= 0 && ix < NINFLATIONLOCKS, "invariant");
        assert((NINFLATIONLOCKS & (NINFLATIONLOCKS-1)) == 0, "invariant");
        Thread::muxAcquire(gInflationLocks + ix, "gInflationLock");
        while (obj->mark() == markWord::INFLATING()) {
          // Beware: NakedYield() is advisory and has almost no effect on some platforms
          // so we periodically call self->_ParkEvent->park(1).
          // We use a mixed spin/yield/block mechanism.
          if ((YieldThenBlock++) >= 16) {
            Thread::current()->_ParkEvent->park(1);
          } else {
            os::naked_yield();
          }
        }
        Thread::muxRelease(gInflationLocks + ix);
      }
    } else {
      SpinPause();       // SMP-polite spinning
    }
  }
}

// hashCode() generation :
//
// Possibilities:
// * MD5Digest of {obj,stw_random}
// * CRC32 of {obj,stw_random} or any linear-feedback shift register function.
// * A DES- or AES-style SBox[] mechanism
// * One of the Phi-based schemes, such as:
//   2654435761 = 2^32 * Phi (golden ratio)
//   HashCodeValue = ((uintptr_t(obj) >> 3) * 2654435761) ^ GVars.stw_random ;
// * A variation of Marsaglia's shift-xor RNG scheme.
// * (obj ^ stw_random) is appealing, but can result
//   in undesirable regularity in the hashCode values of adjacent objects
//   (objects allocated back-to-back, in particular).  This could potentially
//   result in hashtable collisions and reduced hashtable efficiency.
//   There are simple ways to "diffuse" the middle address bits over the
//   generated hashCode values:

static inline intptr_t get_next_hash(Thread* self, oop obj) {
  intptr_t value = 0;
  if (hashCode == 0) {
    // This form uses global Park-Miller RNG.
    // On MP system we'll have lots of RW access to a global, so the
    // mechanism induces lots of coherency traffic.
    value = os::random();
  } else if (hashCode == 1) {
    // This variation has the property of being stable (idempotent)
    // between STW operations.  This can be useful in some of the 1-0
    // synchronization schemes.
    intptr_t addr_bits = cast_from_oop<intptr_t>(obj) >> 3;
    value = addr_bits ^ (addr_bits >> 5) ^ GVars.stw_random;
  } else if (hashCode == 2) {
    value = 1;            // for sensitivity testing
  } else if (hashCode == 3) {
    value = ++GVars.hc_sequence;
  } else if (hashCode == 4) {
    value = cast_from_oop<intptr_t>(obj);
  } else {
    // Marsaglia's xor-shift scheme with thread-specific state
    // This is probably the best overall implementation -- we'll
    // likely make this the default in future releases.
    unsigned t = self->_hashStateX;
    t ^= (t << 11);
    self->_hashStateX = self->_hashStateY;
    self->_hashStateY = self->_hashStateZ;
    self->_hashStateZ = self->_hashStateW;
    unsigned v = self->_hashStateW;
    v = (v ^ (v >> 19)) ^ (t ^ (t >> 8));
    self->_hashStateW = v;
    value = v;
  }

  value &= markWord::hash_mask;
  if (value == 0) value = 0xBAD;
  assert(value != markWord::no_hash, "invariant");
  return value;
}

intptr_t ObjectSynchronizer::FastHashCode(Thread* self, oop obj) {
  if (UseBiasedLocking) {
    // NOTE: many places throughout the JVM do not expect a safepoint
    // to be taken here. However, we only ever bias Java instances and all
    // of the call sites of identity_hash that might revoke biases have
    // been checked to make sure they can handle a safepoint. The
    // added check of the bias pattern is to avoid useless calls to
    // thread-local storage.
    if (obj->mark().has_bias_pattern()) {
      // Handle for oop obj in case of STW safepoint
      Handle hobj(self, obj);
      // Relaxing assertion for bug 6320749.
      assert(Universe::verify_in_progress() ||
             !SafepointSynchronize::is_at_safepoint(),
             "biases should not be seen by VM thread here");
      BiasedLocking::revoke(hobj, JavaThread::current());
      obj = hobj();
      assert(!obj->mark().has_bias_pattern(), "biases should be revoked by now");
    }
  }

  // hashCode() is a heap mutator ...
  // Relaxing assertion for bug 6320749.
  assert(Universe::verify_in_progress() || DumpSharedSpaces ||
         !SafepointSynchronize::is_at_safepoint(), "invariant");
  assert(Universe::verify_in_progress() || DumpSharedSpaces ||
         self->is_Java_thread() , "invariant");
  assert(Universe::verify_in_progress() || DumpSharedSpaces ||
         ((JavaThread *)self)->thread_state() != _thread_blocked, "invariant");

  while (true) {
    ObjectMonitor* monitor = NULL;
    markWord temp, test;
    intptr_t hash;
    markWord mark = read_stable_mark(obj);

    // object should remain ineligible for biased locking
    assert(!mark.has_bias_pattern(), "invariant");

    if (mark.is_neutral()) {            // if this is a normal header
      hash = mark.hash();
      if (hash != 0) {                  // if it has a hash, just return it
        return hash;
      }
      hash = get_next_hash(self, obj);  // get a new hash
      temp = mark.copy_set_hash(hash);  // merge the hash into header
                                        // try to install the hash
      test = obj->cas_set_mark(temp, mark);
      if (test == mark) {               // if the hash was installed, return it
        return hash;
      }
      // Failed to install the hash. It could be that another thread
      // installed the hash just before our attempt or inflation has
      // occurred or... so we fall thru to inflate the monitor for
      // stability and then install the hash.
    } else if (mark.has_monitor()) {
      monitor = mark.monitor();
      temp = monitor->header();
      assert(temp.is_neutral(), "invariant: header=" INTPTR_FORMAT, temp.value());
      hash = temp.hash();
      if (hash != 0) {
        // It has a hash.

        // Separate load of dmw/header above from the loads in
        // is_being_async_deflated().
        if (support_IRIW_for_not_multiple_copy_atomic_cpu) {
          // A non-multiple copy atomic (nMCA) machine needs a bigger
          // hammer to separate the load above and the loads below.
          OrderAccess::fence();
        } else {
          OrderAccess::loadload();
        }
        if (monitor->is_being_async_deflated()) {
          // But we can't safely use the hash if we detect that async
          // deflation has occurred. So we attempt to restore the
          // header/dmw to the object's header so that we only retry
          // once if the deflater thread happens to be slow.
          monitor->install_displaced_markword_in_object(obj);
          continue;
        }
        return hash;
      }
      // Fall thru so we only have one place that installs the hash in
      // the ObjectMonitor.
    } else if (self->is_lock_owned((address)mark.locker())) {
      // This is a stack lock owned by the calling thread so fetch the
      // displaced markWord from the BasicLock on the stack.
      temp = mark.displaced_mark_helper();
      assert(temp.is_neutral(), "invariant: header=" INTPTR_FORMAT, temp.value());
      hash = temp.hash();
      if (hash != 0) {                  // if it has a hash, just return it
        return hash;
      }
      // WARNING:
      // The displaced header in the BasicLock on a thread's stack
      // is strictly immutable. It CANNOT be changed in ANY cases.
      // So we have to inflate the stack lock into an ObjectMonitor
      // even if the current thread owns the lock. The BasicLock on
      // a thread's stack can be asynchronously read by other threads
      // during an inflate() call so any change to that stack memory
      // may not propagate to other threads correctly.
    }

    // Inflate the monitor to set the hash.

    // An async deflation can race after the inflate() call and before we
    // can update the ObjectMonitor's header with the hash value below.
    monitor = inflate(self, obj, inflate_cause_hash_code);
    // Load ObjectMonitor's header/dmw field and see if it has a hash.
    mark = monitor->header();
    assert(mark.is_neutral(), "invariant: header=" INTPTR_FORMAT, mark.value());
    hash = mark.hash();
    if (hash == 0) {                    // if it does not have a hash
      hash = get_next_hash(self, obj);  // get a new hash
      temp = mark.copy_set_hash(hash);  // merge the hash into header
      assert(temp.is_neutral(), "invariant: header=" INTPTR_FORMAT, temp.value());
      uintptr_t v = Atomic::cmpxchg((volatile uintptr_t*)monitor->header_addr(), mark.value(), temp.value());
      test = markWord(v);
      if (test != mark) {
        // The attempt to update the ObjectMonitor's header/dmw field
        // did not work. This can happen if another thread managed to
        // merge in the hash just before our cmpxchg().
        // If we add any new usages of the header/dmw field, this code
        // will need to be updated.
        hash = test.hash();
        assert(test.is_neutral(), "invariant: header=" INTPTR_FORMAT, test.value());
        assert(hash != 0, "should only have lost the race to a thread that set a non-zero hash");
      }
      if (monitor->is_being_async_deflated()) {
        // If we detect that async deflation has occurred, then we
        // attempt to restore the header/dmw to the object's header
        // so that we only retry once if the deflater thread happens
        // to be slow.
        monitor->install_displaced_markword_in_object(obj);
        continue;
      }
    }
    // We finally get the hash.
    return hash;
  }
}

// Deprecated -- use FastHashCode() instead.

intptr_t ObjectSynchronizer::identity_hash_value_for(Handle obj) {
  return FastHashCode(Thread::current(), obj());
}


bool ObjectSynchronizer::current_thread_holds_lock(JavaThread* thread,
                                                   Handle h_obj) {
  if (UseBiasedLocking) {
    BiasedLocking::revoke(h_obj, thread);
    assert(!h_obj->mark().has_bias_pattern(), "biases should be revoked by now");
  }

  assert(thread == JavaThread::current(), "Can only be called on current thread");
  oop obj = h_obj();

  markWord mark = read_stable_mark(obj);

  // Uncontended case, header points to stack
  if (mark.has_locker()) {
    return thread->is_lock_owned((address)mark.locker());
  }
  // Contended case, header points to ObjectMonitor (tagged pointer)
  if (mark.has_monitor()) {
    // The first stage of async deflation does not affect any field
    // used by this comparison so the ObjectMonitor* is usable here.
    ObjectMonitor* monitor = mark.monitor();
    return monitor->is_entered(thread) != 0;
  }
  // Unlocked case, header in place
  assert(mark.is_neutral(), "sanity check");
  return false;
}

// Be aware of this method could revoke bias of the lock object.
// This method queries the ownership of the lock handle specified by 'h_obj'.
// If the current thread owns the lock, it returns owner_self. If no
// thread owns the lock, it returns owner_none. Otherwise, it will return
// owner_other.
ObjectSynchronizer::LockOwnership ObjectSynchronizer::query_lock_ownership
(JavaThread *self, Handle h_obj) {
  // The caller must beware this method can revoke bias, and
  // revocation can result in a safepoint.
  assert(!SafepointSynchronize::is_at_safepoint(), "invariant");
  assert(self->thread_state() != _thread_blocked, "invariant");

  // Possible mark states: neutral, biased, stack-locked, inflated

  if (UseBiasedLocking && h_obj()->mark().has_bias_pattern()) {
    // CASE: biased
    BiasedLocking::revoke(h_obj, self);
    assert(!h_obj->mark().has_bias_pattern(),
           "biases should be revoked by now");
  }

  assert(self == JavaThread::current(), "Can only be called on current thread");
  oop obj = h_obj();
  markWord mark = read_stable_mark(obj);

  // CASE: stack-locked.  Mark points to a BasicLock on the owner's stack.
  if (mark.has_locker()) {
    return self->is_lock_owned((address)mark.locker()) ?
      owner_self : owner_other;
  }

  // CASE: inflated. Mark (tagged pointer) points to an ObjectMonitor.
  if (mark.has_monitor()) {
    // The first stage of async deflation does not affect any field
    // used by this comparison so the ObjectMonitor* is usable here.
    ObjectMonitor* monitor = mark.monitor();
    void* owner = monitor->owner();
    if (owner == NULL) return owner_none;
    return (owner == self ||
            self->is_lock_owned((address)owner)) ? owner_self : owner_other;
  }

  // CASE: neutral
  assert(mark.is_neutral(), "sanity check");
  return owner_none;           // it's unlocked
}

// FIXME: jvmti should call this
JavaThread* ObjectSynchronizer::get_lock_owner(ThreadsList * t_list, Handle h_obj) {
  if (UseBiasedLocking) {
    if (SafepointSynchronize::is_at_safepoint()) {
      BiasedLocking::revoke_at_safepoint(h_obj);
    } else {
      BiasedLocking::revoke(h_obj, JavaThread::current());
    }
    assert(!h_obj->mark().has_bias_pattern(), "biases should be revoked by now");
  }

  oop obj = h_obj();
  address owner = NULL;

  markWord mark = read_stable_mark(obj);

  // Uncontended case, header points to stack
  if (mark.has_locker()) {
    owner = (address) mark.locker();
  }

  // Contended case, header points to ObjectMonitor (tagged pointer)
  else if (mark.has_monitor()) {
    // The first stage of async deflation does not affect any field
    // used by this comparison so the ObjectMonitor* is usable here.
    ObjectMonitor* monitor = mark.monitor();
    assert(monitor != NULL, "monitor should be non-null");
    owner = (address) monitor->owner();
  }

  if (owner != NULL) {
    // owning_thread_from_monitor_owner() may also return NULL here
    return Threads::owning_thread_from_monitor_owner(t_list, owner);
  }

  // Unlocked case, header in place
  // Cannot have assertion since this object may have been
  // locked by another thread when reaching here.
  // assert(mark.is_neutral(), "sanity check");

  return NULL;
}

// Visitors ...

void ObjectSynchronizer::monitors_iterate(MonitorClosure* closure) {
  PaddedObjectMonitor* block = Atomic::load(&g_block_list);
  while (block != NULL) {
    assert(block->object() == CHAINMARKER, "must be a block header");
    for (int i = _BLOCKSIZE - 1; i > 0; i--) {
      ObjectMonitor* mid = (ObjectMonitor *)(block + i);
      if (mid->object() != NULL) {
        // Only process with closure if the object is set.

        // monitors_iterate() is only called at a safepoint or when the
        // target thread is suspended or when the target thread is
        // operating on itself. The current closures in use today are
        // only interested in an owned ObjectMonitor and ownership
        // cannot be dropped under the calling contexts so the
        // ObjectMonitor cannot be async deflated.
        closure->do_monitor(mid);
      }
    }
    // unmarked_next() is not needed with g_block_list (no locking
    // used with block linkage _next_om fields).
    block = (PaddedObjectMonitor*)block->next_om();
  }
}

static bool monitors_used_above_threshold() {
  int population = Atomic::load(&om_list_globals._population);
  if (population == 0) {
    return false;
  }
  if (MonitorUsedDeflationThreshold > 0) {
    int monitors_used = population - Atomic::load(&om_list_globals._free_count) -
                        Atomic::load(&om_list_globals._wait_count);
    int monitor_usage = (monitors_used * 100LL) / population;
    return monitor_usage > MonitorUsedDeflationThreshold;
  }
  return false;
}

bool ObjectSynchronizer::is_async_deflation_needed() {
  if (is_async_deflation_requested()) {
    // Async deflation request.
    return true;
  }
  if (AsyncDeflationInterval > 0 &&
      time_since_last_async_deflation_ms() > AsyncDeflationInterval &&
      monitors_used_above_threshold()) {
    // It's been longer than our specified deflate interval and there
    // are too many monitors in use. We don't deflate more frequently
    // than AsyncDeflationInterval (unless is_async_deflation_requested)
    // in order to not swamp the ServiceThread.
    return true;
  }
  return false;
}

bool ObjectSynchronizer::request_deflate_idle_monitors() {
  bool is_JavaThread = Thread::current()->is_Java_thread();
  bool ret_code = false;

  jlong last_time = last_async_deflation_time_ns();
  set_is_async_deflation_requested(true);
  {
    MonitorLocker ml(Service_lock, Mutex::_no_safepoint_check_flag);
    ml.notify_all();
  }
  const int N_CHECKS = 5;
  for (int i = 0; i < N_CHECKS; i++) {  // sleep for at most 5 seconds
    if (last_async_deflation_time_ns() > last_time) {
      log_info(monitorinflation)("Async Deflation happened after %d check(s).", i);
      ret_code = true;
      break;
    }
    if (is_JavaThread) {
      // JavaThread has to honor the blocking protocol.
      ThreadBlockInVM tbivm(JavaThread::current());
      os::naked_short_sleep(999);  // sleep for almost 1 second
    } else {
      os::naked_short_sleep(999);  // sleep for almost 1 second
    }
  }
  if (!ret_code) {
    log_info(monitorinflation)("Async Deflation DID NOT happen after %d checks.", N_CHECKS);
  }

  return ret_code;
}

jlong ObjectSynchronizer::time_since_last_async_deflation_ms() {
  return (os::javaTimeNanos() - last_async_deflation_time_ns()) / (NANOUNITS / MILLIUNITS);
}

void ObjectSynchronizer::oops_do(OopClosure* f) {
  // We only scan the global used list here (for moribund threads), and
  // the thread-local monitors in Thread::oops_do().
  global_used_oops_do(f);
}

void ObjectSynchronizer::global_used_oops_do(OopClosure* f) {
  assert(SafepointSynchronize::is_at_safepoint(), "must be at safepoint");
  // Acquire semantics not needed since we're at a safepoint.
  list_oops_do(Atomic::load(&om_list_globals._in_use_list), f);
}

void ObjectSynchronizer::thread_local_used_oops_do(Thread* thread, OopClosure* f) {
  assert(SafepointSynchronize::is_at_safepoint(), "must be at safepoint");
  list_oops_do(thread->om_in_use_list, f);
}

void ObjectSynchronizer::list_oops_do(ObjectMonitor* list, OopClosure* f) {
  assert(SafepointSynchronize::is_at_safepoint(), "must be at safepoint");
  // The oops_do() phase does not overlap with monitor deflation
  // so no need to lock ObjectMonitors for the list traversal.
  for (ObjectMonitor* mid = list; mid != NULL; mid = unmarked_next(mid)) {
    if (mid->object() != NULL) {
      f->do_oop((oop*)mid->object_addr());
    }
  }
}


// -----------------------------------------------------------------------------
// ObjectMonitor Lifecycle
// -----------------------
// Inflation unlinks monitors from om_list_globals._free_list or a per-thread
// free list and associates them with objects. Async deflation disassociates
// idle monitors from objects. Such scavenged monitors are returned to the
// om_list_globals._free_list.
//
// ObjectMonitors reside in type-stable memory (TSM) and are immortal.
//
// Lifecycle:
// --   unassigned and on the om_list_globals._free_list
// --   unassigned and on a per-thread free list
// --   assigned to an object.  The object is inflated and the mark refers
//      to the ObjectMonitor.

ObjectMonitor* ObjectSynchronizer::om_alloc(Thread* self) {
  // A large MAXPRIVATE value reduces both list lock contention
  // and list coherency traffic, but also tends to increase the
  // number of ObjectMonitors in circulation as well as the
  // scavenge costs.  As usual, we lean toward time in space-time
  // tradeoffs.
  const int MAXPRIVATE = 1024;
  NoSafepointVerifier nsv;

  for (;;) {
    ObjectMonitor* m;

    // 1: try to allocate from the thread's local om_free_list.
    // Threads will attempt to allocate first from their local list, then
    // from the global list, and only after those attempts fail will the
    // thread attempt to instantiate new monitors. Thread-local free lists
    // improve allocation latency, as well as reducing coherency traffic
    // on the shared global list.
    m = take_from_start_of_om_free_list(self);
    if (m != NULL) {
      guarantee(m->object() == NULL, "invariant");
      m->set_allocation_state(ObjectMonitor::New);
      prepend_to_om_in_use_list(self, m);
      return m;
    }

    // 2: try to allocate from the global om_list_globals._free_list
    // If we're using thread-local free lists then try
    // to reprovision the caller's free list.
    // Acquire semantics not needed on this list load since memory
    // is already consistent due to the cmpxchg() via
    // take_from_start_of_om_free_list() above.
    if (Atomic::load(&om_list_globals._free_list) != NULL) {
      // Reprovision the thread's om_free_list.
      // Use bulk transfers to reduce the allocation rate and heat
      // on various locks.
      for (int i = self->om_free_provision; --i >= 0;) {
        ObjectMonitor* take = take_from_start_of_global_free_list();
        if (take == NULL) {
          break;  // No more are available.
        }
        guarantee(take->object() == NULL, "invariant");
        // We allowed 3 field values to linger during async deflation.
        // Clear or restore them as appropriate.
        take->set_header(markWord::zero());
        // DEFLATER_MARKER is the only non-NULL value we should see here.
        take->try_set_owner_from(DEFLATER_MARKER, NULL);
        if (take->contentions() < 0) {
          // Add back max_jint to restore the contentions field to its
          // proper value.
          take->add_to_contentions(max_jint);

#ifdef ASSERT
          jint l_contentions = take->contentions();
          assert(l_contentions >= 0, "must not be negative: l_contentions=%d, contentions=%d",
                 l_contentions, take->contentions());
#endif
        }
        take->Recycle();
        // Since we're taking from the global free-list, take must be Free.
        // om_release() also sets the allocation state to Free because it
        // is called from other code paths.
        assert(take->is_free(), "invariant");
        om_release(self, take, false);
      }
      self->om_free_provision += 1 + (self->om_free_provision / 2);
      if (self->om_free_provision > MAXPRIVATE) self->om_free_provision = MAXPRIVATE;
      continue;
    }

    // 3: allocate a block of new ObjectMonitors
    // Both the local and global free lists are empty -- resort to malloc().
    // In the current implementation ObjectMonitors are TSM - immortal.
    // Ideally, we'd write "new ObjectMonitor[_BLOCKSIZE], but we want
    // each ObjectMonitor to start at the beginning of a cache line,
    // so we use align_up().
    // A better solution would be to use C++ placement-new.
    // BEWARE: As it stands currently, we don't run the ctors!
    assert(_BLOCKSIZE > 1, "invariant");
    size_t neededsize = sizeof(PaddedObjectMonitor) * _BLOCKSIZE;
    PaddedObjectMonitor* temp;
    size_t aligned_size = neededsize + (OM_CACHE_LINE_SIZE - 1);
    void* real_malloc_addr = NEW_C_HEAP_ARRAY(char, aligned_size, mtInternal);
    temp = (PaddedObjectMonitor*)align_up(real_malloc_addr, OM_CACHE_LINE_SIZE);
    (void)memset((void *) temp, 0, neededsize);

    // Format the block.
    // initialize the linked list, each monitor points to its next
    // forming the single linked free list, the very first monitor
    // will points to next block, which forms the block list.
    // The trick of using the 1st element in the block as g_block_list
    // linkage should be reconsidered.  A better implementation would
    // look like: class Block { Block * next; int N; ObjectMonitor Body [N] ; }

    for (int i = 1; i < _BLOCKSIZE; i++) {
      temp[i].set_next_om((ObjectMonitor*)&temp[i + 1]);
      assert(temp[i].is_free(), "invariant");
    }

    // terminate the last monitor as the end of list
    temp[_BLOCKSIZE - 1].set_next_om((ObjectMonitor*)NULL);

    // Element [0] is reserved for global list linkage
    temp[0].set_object(CHAINMARKER);

    // Consider carving out this thread's current request from the
    // block in hand.  This avoids some lock traffic and redundant
    // list activity.

    prepend_block_to_lists(temp);
  }
}

// Place "m" on the caller's private per-thread om_free_list.
// In practice there's no need to clamp or limit the number of
// monitors on a thread's om_free_list as the only non-allocation time
// we'll call om_release() is to return a monitor to the free list after
// a CAS attempt failed. This doesn't allow unbounded #s of monitors to
// accumulate on a thread's free list.
//
// Key constraint: all ObjectMonitors on a thread's free list and the global
// free list must have their object field set to null. This prevents the
// scavenger -- deflate_monitor_list_using_JT() -- from reclaiming them
// while we are trying to release them.

void ObjectSynchronizer::om_release(Thread* self, ObjectMonitor* m,
                                    bool from_per_thread_alloc) {
  guarantee(m->header().value() == 0, "invariant");
  guarantee(m->object() == NULL, "invariant");
  NoSafepointVerifier nsv;

  if ((m->is_busy() | m->_recursions) != 0) {
    stringStream ss;
    fatal("freeing in-use monitor: %s, recursions=" INTX_FORMAT,
          m->is_busy_to_string(&ss), m->_recursions);
  }
  m->set_allocation_state(ObjectMonitor::Free);
  // _next_om is used for both per-thread in-use and free lists so
  // we have to remove 'm' from the in-use list first (as needed).
  if (from_per_thread_alloc) {
    // Need to remove 'm' from om_in_use_list.
    ObjectMonitor* mid = NULL;
    ObjectMonitor* next = NULL;

    // This list walk can race with another list walker or with async
    // deflation so we have to worry about an ObjectMonitor being
    // removed from this list while we are walking it.

    // Lock the list head to avoid racing with another list walker
    // or with async deflation.
    if ((mid = get_list_head_locked(&self->om_in_use_list)) == NULL) {
      fatal("thread=" INTPTR_FORMAT " in-use list must not be empty.", p2i(self));
    }
    next = unmarked_next(mid);
    if (m == mid) {
      // First special case:
      // 'm' matches mid, is the list head and is locked. Switch the list
      // head to next which unlocks the list head, but leaves the extracted
      // mid locked. Release semantics not needed on this "unlock" since
      // memory is already consistent due to the get_list_head_locked()
      // above.
      Atomic::store(&self->om_in_use_list, next);
    } else if (m == next) {
      // Second special case:
      // 'm' matches next after the list head and we already have the list
      // head locked so set mid to what we are extracting:
      mid = next;
      // Lock mid to prevent races with a list walker or an async
      // deflater thread that's ahead of us. The locked list head
      // prevents races from behind us.
      om_lock(mid);
      // Update next to what follows mid (if anything):
      next = unmarked_next(mid);
      // Switch next after the list head to new next which unlocks the
      // list head, but leaves the extracted mid locked. Release semantics
      // not needed on this "unlock" since memory is already consistent
      // due to the get_list_head_locked() above.
      self->om_in_use_list->set_next_om(next);
    } else {
      // We have to search the list to find 'm'.
      guarantee(next != NULL, "thread=" INTPTR_FORMAT ": om_in_use_list=" INTPTR_FORMAT
                " is too short.", p2i(self), p2i(self->om_in_use_list));
      // Our starting anchor is next after the list head which is the
      // last ObjectMonitor we checked:
      ObjectMonitor* anchor = next;
      // Lock anchor to prevent races with a list walker or an async
      // deflater thread that's ahead of us. The locked list head
      // prevents races from behind us.
      om_lock(anchor);
      om_unlock(mid);  // Unlock the list head now that anchor is locked.
      while ((mid = unmarked_next(anchor)) != NULL) {
        if (m == mid) {
          // We found 'm' on the per-thread in-use list so extract it.
          // Update next to what follows mid (if anything):
          next = unmarked_next(mid);
          // Switch next after the anchor to new next which unlocks the
          // anchor, but leaves the extracted mid locked. Release semantics
          // not needed on this "unlock" since memory is already consistent
          // due to the om_unlock() above before entering the loop or the
          // om_unlock() below before looping again.
          anchor->set_next_om(next);
          break;
        } else {
          // Lock the next anchor to prevent races with a list walker
          // or an async deflater thread that's ahead of us. The locked
          // current anchor prevents races from behind us.
          om_lock(mid);
          // Unlock current anchor now that next anchor is locked:
          om_unlock(anchor);
          anchor = mid;  // Advance to new anchor and try again.
        }
      }
    }

    if (mid == NULL) {
      // Reached end of the list and didn't find 'm' so:
      fatal("thread=" INTPTR_FORMAT " must find m=" INTPTR_FORMAT "on om_in_use_list="
            INTPTR_FORMAT, p2i(self), p2i(m), p2i(self->om_in_use_list));
    }

    // At this point mid is disconnected from the in-use list so
    // its lock no longer has any effects on the in-use list.
    Atomic::dec(&self->om_in_use_count);
    // Unlock mid, but leave the next value for any lagging list
    // walkers. It will get cleaned up when mid is prepended to
    // the thread's free list:
    om_unlock(mid);
  }

  prepend_to_om_free_list(self, m);
  guarantee(m->is_free(), "invariant");
}

// Return ObjectMonitors on a moribund thread's free and in-use
// lists to the appropriate global lists. The ObjectMonitors on the
// per-thread in-use list may still be in use by other threads.
//
// We currently call om_flush() from Threads::remove() before the
// thread has been excised from the thread list and is no longer a
// mutator. In particular, this ensures that the thread's in-use
// monitors are scanned by a GC safepoint, either via Thread::oops_do()
// (before om_flush() is called) or via ObjectSynchronizer::oops_do()
// (after om_flush() is called).
//
// deflate_global_idle_monitors_using_JT() and
// deflate_per_thread_idle_monitors_using_JT() (in another thread) can
// run at the same time as om_flush() so we have to follow a careful
// protocol to prevent list corruption.

void ObjectSynchronizer::om_flush(Thread* self) {
  // Process the per-thread in-use list first to be consistent.
  int in_use_count = 0;
  ObjectMonitor* in_use_list = NULL;
  ObjectMonitor* in_use_tail = NULL;
  NoSafepointVerifier nsv;

  // This function can race with a list walker or with an async
  // deflater thread so we lock the list head to prevent confusion.
  // An async deflater thread checks to see if the target thread
  // is exiting, but if it has made it past that check before we
  // started exiting, then it is racing to get to the in-use list.
  if ((in_use_list = get_list_head_locked(&self->om_in_use_list)) != NULL) {
    // At this point, we have locked the in-use list head so a racing
    // thread cannot come in after us. However, a racing thread could
    // be ahead of us; we'll detect that and delay to let it finish.
    //
    // The thread is going away, however the ObjectMonitors on the
    // om_in_use_list may still be in-use by other threads. Link
    // them to in_use_tail, which will be linked into the global
    // in-use list (om_list_globals._in_use_list) below.
    //
    // Account for the in-use list head before the loop since it is
    // already locked (by this thread):
    in_use_tail = in_use_list;
    in_use_count++;
    for (ObjectMonitor* cur_om = unmarked_next(in_use_list); cur_om != NULL;) {
      if (is_locked(cur_om)) {
        // cur_om is locked so there must be a racing walker or async
        // deflater thread ahead of us so we'll give it a chance to finish.
        while (is_locked(cur_om)) {
          os::naked_short_sleep(1);
        }
        // Refetch the possibly changed next field and try again.
        cur_om = unmarked_next(in_use_tail);
        continue;
      }
      if (cur_om->object() == NULL) {
        // cur_om was deflated and the object ref was cleared while it
        // was locked. We happened to see it just after it was unlocked
        // (and added to the free list). Refetch the possibly changed
        // next field and try again.
        cur_om = unmarked_next(in_use_tail);
        continue;
      }
      in_use_tail = cur_om;
      in_use_count++;
      cur_om = unmarked_next(cur_om);
    }
    guarantee(in_use_tail != NULL, "invariant");
#ifdef ASSERT
    int l_om_in_use_count = Atomic::load(&self->om_in_use_count);
    assert(l_om_in_use_count == in_use_count, "in-use counts don't match: "
           "l_om_in_use_count=%d, in_use_count=%d", l_om_in_use_count, in_use_count);
#endif
    Atomic::store(&self->om_in_use_count, 0);
    OrderAccess::storestore();  // Make sure counter update is seen first.
    // Clear the in-use list head (which also unlocks it):
    Atomic::store(&self->om_in_use_list, (ObjectMonitor*)NULL);
    om_unlock(in_use_list);
  }

  int free_count = 0;
  ObjectMonitor* free_list = NULL;
  ObjectMonitor* free_tail = NULL;
  // This function can race with a list walker thread so we lock the
  // list head to prevent confusion.
  if ((free_list = get_list_head_locked(&self->om_free_list)) != NULL) {
    // At this point, we have locked the free list head so a racing
    // thread cannot come in after us. However, a racing thread could
    // be ahead of us; we'll detect that and delay to let it finish.
    //
    // The thread is going away. Set 'free_tail' to the last per-thread free
    // monitor which will be linked to om_list_globals._free_list below.
    //
    // Account for the free list head before the loop since it is
    // already locked (by this thread):
    free_tail = free_list;
    free_count++;
    for (ObjectMonitor* s = unmarked_next(free_list); s != NULL; s = unmarked_next(s)) {
      if (is_locked(s)) {
        // s is locked so there must be a racing walker thread ahead
        // of us so we'll give it a chance to finish.
        while (is_locked(s)) {
          os::naked_short_sleep(1);
        }
      }
      free_tail = s;
      free_count++;
      guarantee(s->object() == NULL, "invariant");
      if (s->is_busy()) {
        stringStream ss;
        fatal("must be !is_busy: %s", s->is_busy_to_string(&ss));
      }
    }
    guarantee(free_tail != NULL, "invariant");
#ifdef ASSERT
    int l_om_free_count = Atomic::load(&self->om_free_count);
    assert(l_om_free_count == free_count, "free counts don't match: "
           "l_om_free_count=%d, free_count=%d", l_om_free_count, free_count);
#endif
    Atomic::store(&self->om_free_count, 0);
    OrderAccess::storestore();  // Make sure counter update is seen first.
    Atomic::store(&self->om_free_list, (ObjectMonitor*)NULL);
    om_unlock(free_list);
  }

  if (free_tail != NULL) {
    prepend_list_to_global_free_list(free_list, free_tail, free_count);
  }

  if (in_use_tail != NULL) {
    prepend_list_to_global_in_use_list(in_use_list, in_use_tail, in_use_count);
  }

  LogStreamHandle(Debug, monitorinflation) lsh_debug;
  LogStreamHandle(Info, monitorinflation) lsh_info;
  LogStream* ls = NULL;
  if (log_is_enabled(Debug, monitorinflation)) {
    ls = &lsh_debug;
  } else if ((free_count != 0 || in_use_count != 0) &&
             log_is_enabled(Info, monitorinflation)) {
    ls = &lsh_info;
  }
  if (ls != NULL) {
    ls->print_cr("om_flush: jt=" INTPTR_FORMAT ", free_count=%d"
                 ", in_use_count=%d" ", om_free_provision=%d",
                 p2i(self), free_count, in_use_count, self->om_free_provision);
  }
}

static void post_monitor_inflate_event(EventJavaMonitorInflate* event,
                                       const oop obj,
                                       ObjectSynchronizer::InflateCause cause) {
  assert(event != NULL, "invariant");
  assert(event->should_commit(), "invariant");
  event->set_monitorClass(obj->klass());
  event->set_address((uintptr_t)(void*)obj);
  event->set_cause((u1)cause);
  event->commit();
}

// Fast path code shared by multiple functions
void ObjectSynchronizer::inflate_helper(oop obj) {
  markWord mark = obj->mark();
  if (mark.has_monitor()) {
    ObjectMonitor* monitor = mark.monitor();
    assert(ObjectSynchronizer::verify_objmon_isinpool(monitor), "monitor=" INTPTR_FORMAT " is invalid", p2i(monitor));
    markWord dmw = monitor->header();
    assert(dmw.is_neutral(), "sanity check: header=" INTPTR_FORMAT, dmw.value());
    return;
  }
  (void)inflate(Thread::current(), obj, inflate_cause_vm_internal);
}

ObjectMonitor* ObjectSynchronizer::inflate(Thread* self, oop object,
                                           const InflateCause cause) {
  // Inflate mutates the heap ...
  // Relaxing assertion for bug 6320749.
  assert(Universe::verify_in_progress() ||
         !SafepointSynchronize::is_at_safepoint(), "invariant");

  EventJavaMonitorInflate event;

  for (;;) {
    const markWord mark = object->mark();
    assert(!mark.has_bias_pattern(), "invariant");

    // The mark can be in one of the following states:
    // *  Inflated     - just return
    // *  Stack-locked - coerce it to inflated
    // *  INFLATING    - busy wait for conversion to complete
    // *  Neutral      - aggressively inflate the object.
    // *  BIASED       - Illegal.  We should never see this

    // CASE: inflated
    if (mark.has_monitor()) {
      ObjectMonitor* inf = mark.monitor();
      markWord dmw = inf->header();
      assert(dmw.is_neutral(), "invariant: header=" INTPTR_FORMAT, dmw.value());
      assert(ObjectSynchronizer::verify_objmon_isinpool(inf), "monitor is invalid");
      return inf;
    }

    // CASE: inflation in progress - inflating over a stack-lock.
    // Some other thread is converting from stack-locked to inflated.
    // Only that thread can complete inflation -- other threads must wait.
    // The INFLATING value is transient.
    // Currently, we spin/yield/park and poll the markword, waiting for inflation to finish.
    // We could always eliminate polling by parking the thread on some auxiliary list.
    if (mark == markWord::INFLATING()) {
      read_stable_mark(object);
      continue;
    }

    // CASE: stack-locked
    // Could be stack-locked either by this thread or by some other thread.
    //
    // Note that we allocate the objectmonitor speculatively, _before_ attempting
    // to install INFLATING into the mark word.  We originally installed INFLATING,
    // allocated the objectmonitor, and then finally STed the address of the
    // objectmonitor into the mark.  This was correct, but artificially lengthened
    // the interval in which INFLATED appeared in the mark, thus increasing
    // the odds of inflation contention.
    //
    // We now use per-thread private objectmonitor free lists.
    // These list are reprovisioned from the global free list outside the
    // critical INFLATING...ST interval.  A thread can transfer
    // multiple objectmonitors en-mass from the global free list to its local free list.
    // This reduces coherency traffic and lock contention on the global free list.
    // Using such local free lists, it doesn't matter if the om_alloc() call appears
    // before or after the CAS(INFLATING) operation.
    // See the comments in om_alloc().

    LogStreamHandle(Trace, monitorinflation) lsh;

    if (mark.has_locker()) {
      ObjectMonitor* m = om_alloc(self);
      // Optimistically prepare the objectmonitor - anticipate successful CAS
      // We do this before the CAS in order to minimize the length of time
      // in which INFLATING appears in the mark.
      m->Recycle();
      m->_Responsible  = NULL;
      m->_SpinDuration = ObjectMonitor::Knob_SpinLimit;   // Consider: maintain by type/class

      markWord cmp = object->cas_set_mark(markWord::INFLATING(), mark);
      if (cmp != mark) {
        // om_release() will reset the allocation state from New to Free.
        om_release(self, m, true);
        continue;       // Interference -- just retry
      }

      // We've successfully installed INFLATING (0) into the mark-word.
      // This is the only case where 0 will appear in a mark-word.
      // Only the singular thread that successfully swings the mark-word
      // to 0 can perform (or more precisely, complete) inflation.
      //
      // Why do we CAS a 0 into the mark-word instead of just CASing the
      // mark-word from the stack-locked value directly to the new inflated state?
      // Consider what happens when a thread unlocks a stack-locked object.
      // It attempts to use CAS to swing the displaced header value from the
      // on-stack BasicLock back into the object header.  Recall also that the
      // header value (hash code, etc) can reside in (a) the object header, or
      // (b) a displaced header associated with the stack-lock, or (c) a displaced
      // header in an ObjectMonitor.  The inflate() routine must copy the header
      // value from the BasicLock on the owner's stack to the ObjectMonitor, all
      // the while preserving the hashCode stability invariants.  If the owner
      // decides to release the lock while the value is 0, the unlock will fail
      // and control will eventually pass from slow_exit() to inflate.  The owner
      // will then spin, waiting for the 0 value to disappear.   Put another way,
      // the 0 causes the owner to stall if the owner happens to try to
      // drop the lock (restoring the header from the BasicLock to the object)
      // while inflation is in-progress.  This protocol avoids races that might
      // would otherwise permit hashCode values to change or "flicker" for an object.
      // Critically, while object->mark is 0 mark.displaced_mark_helper() is stable.
      // 0 serves as a "BUSY" inflate-in-progress indicator.


      // fetch the displaced mark from the owner's stack.
      // The owner can't die or unwind past the lock while our INFLATING
      // object is in the mark.  Furthermore the owner can't complete
      // an unlock on the object, either.
      markWord dmw = mark.displaced_mark_helper();
      // Catch if the object's header is not neutral (not locked and
      // not marked is what we care about here).
      assert(dmw.is_neutral(), "invariant: header=" INTPTR_FORMAT, dmw.value());

      // Setup monitor fields to proper values -- prepare the monitor
      m->set_header(dmw);

      // Optimization: if the mark.locker stack address is associated
      // with this thread we could simply set m->_owner = self.
      // Note that a thread can inflate an object
      // that it has stack-locked -- as might happen in wait() -- directly
      // with CAS.  That is, we can avoid the xchg-NULL .... ST idiom.
      m->set_owner_from(NULL, DEFLATER_MARKER, mark.locker());
      m->set_object(object);
      // TODO-FIXME: assert BasicLock->dhw != 0.

      // Must preserve store ordering. The monitor state must
      // be stable at the time of publishing the monitor address.
      guarantee(object->mark() == markWord::INFLATING(), "invariant");
      // Release semantics so that above set_object() is seen first.
      object->release_set_mark(markWord::encode(m));

      // Once ObjectMonitor is configured and the object is associated
      // with the ObjectMonitor, it is safe to allow async deflation:
      assert(m->is_new(), "freshly allocated monitor must be new");
      // Release semantics needed to keep allocation_state from floating up.
      m->release_set_allocation_state(ObjectMonitor::Old);

      // Hopefully the performance counters are allocated on distinct cache lines
      // to avoid false sharing on MP systems ...
      OM_PERFDATA_OP(Inflations, inc());
      if (log_is_enabled(Trace, monitorinflation)) {
        ResourceMark rm(self);
        lsh.print_cr("inflate(has_locker): object=" INTPTR_FORMAT ", mark="
                     INTPTR_FORMAT ", type='%s'", p2i(object),
                     object->mark().value(), object->klass()->external_name());
      }
      if (event.should_commit()) {
        post_monitor_inflate_event(&event, object, cause);
      }
      return m;
    }

    // CASE: neutral
    // TODO-FIXME: for entry we currently inflate and then try to CAS _owner.
    // If we know we're inflating for entry it's better to inflate by swinging a
    // pre-locked ObjectMonitor pointer into the object header.   A successful
    // CAS inflates the object *and* confers ownership to the inflating thread.
    // In the current implementation we use a 2-step mechanism where we CAS()
    // to inflate and then CAS() again to try to swing _owner from NULL to self.
    // An inflateTry() method that we could call from enter() would be useful.

    // Catch if the object's header is not neutral (not locked and
    // not marked is what we care about here).
    assert(mark.is_neutral(), "invariant: header=" INTPTR_FORMAT, mark.value());
    ObjectMonitor* m = om_alloc(self);
    // prepare m for installation - set monitor to initial state
    m->Recycle();
    m->set_header(mark);
    // DEFLATER_MARKER is the only non-NULL value we should see here.
    m->try_set_owner_from(DEFLATER_MARKER, NULL);
    m->set_object(object);
    m->_Responsible  = NULL;
    m->_SpinDuration = ObjectMonitor::Knob_SpinLimit;       // consider: keep metastats by type/class

    if (object->cas_set_mark(markWord::encode(m), mark) != mark) {
      m->set_header(markWord::zero());
      m->set_object(NULL);
      m->Recycle();
      // om_release() will reset the allocation state from New to Free.
      om_release(self, m, true);
      m = NULL;
      continue;
      // interference - the markword changed - just retry.
      // The state-transitions are one-way, so there's no chance of
      // live-lock -- "Inflated" is an absorbing state.
    }

    // Once the ObjectMonitor is configured and object is associated
    // with the ObjectMonitor, it is safe to allow async deflation:
    assert(m->is_new(), "freshly allocated monitor must be new");
    // Release semantics are not needed to keep allocation_state from
    // floating up since cas_set_mark() takes care of it.
    m->set_allocation_state(ObjectMonitor::Old);

    // Hopefully the performance counters are allocated on distinct
    // cache lines to avoid false sharing on MP systems ...
    OM_PERFDATA_OP(Inflations, inc());
    if (log_is_enabled(Trace, monitorinflation)) {
      ResourceMark rm(self);
      lsh.print_cr("inflate(neutral): object=" INTPTR_FORMAT ", mark="
                   INTPTR_FORMAT ", type='%s'", p2i(object),
                   object->mark().value(), object->klass()->external_name());
    }
    if (event.should_commit()) {
      post_monitor_inflate_event(&event, object, cause);
    }
    return m;
  }
}


// An async deflation request is registered with the ServiceThread
// and it is notified.
void ObjectSynchronizer::do_safepoint_work() {
  assert(SafepointSynchronize::is_at_safepoint(), "must be at safepoint");

  log_debug(monitorinflation)("requesting async deflation of idle monitors.");
  // Request deflation of idle monitors by the ServiceThread:
  set_is_async_deflation_requested(true);
  MonitorLocker ml(Service_lock, Mutex::_no_safepoint_check_flag);
  ml.notify_all();

  if (log_is_enabled(Debug, monitorinflation)) {
    // exit_globals()'s call to audit_and_print_stats() is done
    // at the Info level and not at a safepoint.
    ObjectSynchronizer::audit_and_print_stats(false /* on_exit */);
  }
}

<<<<<<< HEAD
=======
// Deflate a single monitor if not in-use
// Return true if deflated, false if in-use
bool ObjectSynchronizer::deflate_monitor(ObjectMonitor* mid, oop obj,
                                         ObjectMonitor** free_head_p,
                                         ObjectMonitor** free_tail_p) {
  bool deflated;
  // Normal case ... The monitor is associated with obj.
  const markWord mark = obj->mark();
  guarantee(mark == markWord::encode(mid), "should match: mark="
            INTPTR_FORMAT ", encoded mid=" INTPTR_FORMAT, mark.value(),
            markWord::encode(mid).value());
  // Make sure that mark.monitor() and markWord::encode() agree:
  guarantee(mark.monitor() == mid, "should match: monitor()=" INTPTR_FORMAT
            ", mid=" INTPTR_FORMAT, p2i(mark.monitor()), p2i(mid));
  const markWord dmw = mid->header();
  guarantee(dmw.is_neutral(), "invariant: header=" INTPTR_FORMAT, dmw.value());

  if (mid->is_busy()) {
    // Easy checks are first - the ObjectMonitor is busy so no deflation.
    deflated = false;
  } else {
    // Deflate the monitor if it is no longer being used
    // It's idle - scavenge and return to the global free list
    // plain old deflation ...
    if (log_is_enabled(Trace, monitorinflation)) {
      ResourceMark rm;
      log_trace(monitorinflation)("deflate_monitor: "
                                  "object=" INTPTR_FORMAT ", mark="
                                  INTPTR_FORMAT ", type='%s'", p2i(obj),
                                  mark.value(), obj->klass()->external_name());
    }

    // Restore the header back to obj
    // XXX - I have no rationale for this "release", but it's been here forever.
    obj->release_set_mark(dmw);
    if (AsyncDeflateIdleMonitors) {
      // clear() expects the owner field to be NULL.
      // DEFLATER_MARKER is the only non-NULL value we should see here.
      mid->try_set_owner_from(DEFLATER_MARKER, NULL);
    }
    mid->clear();

    assert(mid->object() == NULL, "invariant: object=" INTPTR_FORMAT,
           p2i(mid->object()));
    assert(mid->is_free(), "invariant");

    // Move the deflated ObjectMonitor to the working free list
    // defined by free_head_p and free_tail_p.
    if (*free_head_p == NULL) *free_head_p = mid;
    if (*free_tail_p != NULL) {
      // We append to the list so the caller can use mid->_next_om
      // to fix the linkages in its context.
      ObjectMonitor* prevtail = *free_tail_p;
      // Should have been cleaned up by the caller:
      // Note: Should not have to lock prevtail here since we're at a
      // safepoint and ObjectMonitors on the local free list should
      // not be accessed in parallel.
#ifdef ASSERT
      ObjectMonitor* l_next_om = prevtail->next_om();
#endif
      assert(l_next_om == NULL, "must be NULL: _next_om=" INTPTR_FORMAT, p2i(l_next_om));
      prevtail->set_next_om(mid);
    }
    *free_tail_p = mid;
    // At this point, mid->_next_om still refers to its current
    // value and another ObjectMonitor's _next_om field still
    // refers to this ObjectMonitor. Those linkages have to be
    // cleaned up by the caller who has the complete context.
    deflated = true;
  }
  return deflated;
}

>>>>>>> f636b84f
// Deflate the specified ObjectMonitor if not in-use using a JavaThread.
// Returns true if it was deflated and false otherwise.
//
// The async deflation protocol sets owner to DEFLATER_MARKER and
// makes contentions negative as signals to contending threads that
// an async deflation is in progress. There are a number of checks
// as part of the protocol to make sure that the calling thread has
// not lost the race to a contending thread.
//
// The ObjectMonitor has been successfully async deflated when:
//   (contentions < 0)
// Contending threads that see that condition know to retry their operation.
//
bool ObjectSynchronizer::deflate_monitor_using_JT(ObjectMonitor* mid,
                                                  ObjectMonitor** free_head_p,
                                                  ObjectMonitor** free_tail_p) {
  assert(Thread::current()->is_Java_thread(), "precondition");
  // A newly allocated ObjectMonitor should not be seen here so we
  // avoid an endless inflate/deflate cycle.
  assert(mid->is_old(), "must be old: allocation_state=%d",
         (int) mid->allocation_state());

  if (mid->is_busy()) {
    // Easy checks are first - the ObjectMonitor is busy so no deflation.
    return false;
  }

  // Set a NULL owner to DEFLATER_MARKER to force any contending thread
  // through the slow path. This is just the first part of the async
  // deflation dance.
  if (mid->try_set_owner_from(NULL, DEFLATER_MARKER) != NULL) {
    // The owner field is no longer NULL so we lost the race since the
    // ObjectMonitor is now busy.
    return false;
  }

  if (mid->contentions() > 0 || mid->_waiters != 0) {
    // Another thread has raced to enter the ObjectMonitor after
    // mid->is_busy() above or has already entered and waited on
    // it which makes it busy so no deflation. Restore owner to
    // NULL if it is still DEFLATER_MARKER.
    if (mid->try_set_owner_from(DEFLATER_MARKER, NULL) != DEFLATER_MARKER) {
      // Deferred decrement for the JT EnterI() that cancelled the async deflation.
      mid->add_to_contentions(-1);
    }
    return false;
  }

  // Make a zero contentions field negative to force any contending threads
  // to retry. This is the second part of the async deflation dance.
  if (Atomic::cmpxchg(&mid->_contentions, (jint)0, -max_jint) != 0) {
    // Contentions was no longer 0 so we lost the race since the
    // ObjectMonitor is now busy. Restore owner to NULL if it is
    // still DEFLATER_MARKER:
    if (mid->try_set_owner_from(DEFLATER_MARKER, NULL) != DEFLATER_MARKER) {
      // Deferred decrement for the JT EnterI() that cancelled the async deflation.
      mid->add_to_contentions(-1);
    }
    return false;
  }

  // Sanity checks for the races:
  guarantee(mid->owner_is_DEFLATER_MARKER(), "must be deflater marker");
  guarantee(mid->contentions() < 0, "must be negative: contentions=%d",
            mid->contentions());
  guarantee(mid->_waiters == 0, "must be 0: waiters=%d", mid->_waiters);
  guarantee(mid->_cxq == NULL, "must be no contending threads: cxq="
            INTPTR_FORMAT, p2i(mid->_cxq));
  guarantee(mid->_EntryList == NULL,
            "must be no entering threads: EntryList=" INTPTR_FORMAT,
            p2i(mid->_EntryList));

  const oop obj = (oop) mid->object();
  if (log_is_enabled(Trace, monitorinflation)) {
    ResourceMark rm;
    log_trace(monitorinflation)("deflate_monitor_using_JT: "
                                "object=" INTPTR_FORMAT ", mark="
                                INTPTR_FORMAT ", type='%s'",
                                p2i(obj), obj->mark().value(),
                                obj->klass()->external_name());
  }

  // Install the old mark word if nobody else has already done it.
  mid->install_displaced_markword_in_object(obj);
  mid->clear_common();

  assert(mid->object() == NULL, "must be NULL: object=" INTPTR_FORMAT,
         p2i(mid->object()));
  assert(mid->is_free(), "must be free: allocation_state=%d",
         (int)mid->allocation_state());

  // Move the deflated ObjectMonitor to the working free list
  // defined by free_head_p and free_tail_p.
  if (*free_head_p == NULL) {
    // First one on the list.
    *free_head_p = mid;
  }
  if (*free_tail_p != NULL) {
    // We append to the list so the caller can use mid->_next_om
    // to fix the linkages in its context.
    ObjectMonitor* prevtail = *free_tail_p;
    // prevtail should have been cleaned up by the caller:
#ifdef ASSERT
    ObjectMonitor* l_next_om = unmarked_next(prevtail);
    assert(l_next_om == NULL, "must be NULL: _next_om=" INTPTR_FORMAT, p2i(l_next_om));
#endif
    om_lock(prevtail);
    prevtail->set_next_om(mid);  // prevtail now points to mid (and is unlocked)
  }
  *free_tail_p = mid;

  // At this point, mid->_next_om still refers to its current
  // value and another ObjectMonitor's _next_om field still
  // refers to this ObjectMonitor. Those linkages have to be
  // cleaned up by the caller who has the complete context.

  // We leave owner == DEFLATER_MARKER and contentions < 0
  // to force any racing threads to retry.
  return true;  // Success, ObjectMonitor has been deflated.
}

<<<<<<< HEAD
=======
// Walk a given monitor list, and deflate idle monitors.
// The given list could be a per-thread list or a global list.
//
// In the case of parallel processing of thread local monitor lists,
// work is done by Threads::parallel_threads_do() which ensures that
// each Java thread is processed by exactly one worker thread, and
// thus avoid conflicts that would arise when worker threads would
// process the same monitor lists concurrently.
//
// See also ParallelSPCleanupTask and
// SafepointSynchronize::do_cleanup_tasks() in safepoint.cpp and
// Threads::parallel_java_threads_do() in thread.cpp.
int ObjectSynchronizer::deflate_monitor_list(ObjectMonitor** list_p,
                                             int* count_p,
                                             ObjectMonitor** free_head_p,
                                             ObjectMonitor** free_tail_p) {
  ObjectMonitor* cur_mid_in_use = NULL;
  ObjectMonitor* mid = NULL;
  ObjectMonitor* next = NULL;
  int deflated_count = 0;

  // This list walk executes at a safepoint and does not race with any
  // other list walkers.

  for (mid = Atomic::load(list_p); mid != NULL; mid = next) {
    next = unmarked_next(mid);
    oop obj = (oop) mid->object();
    if (obj != NULL && deflate_monitor(mid, obj, free_head_p, free_tail_p)) {
      // Deflation succeeded and already updated free_head_p and
      // free_tail_p as needed. Finish the move to the local free list
      // by unlinking mid from the global or per-thread in-use list.
      if (cur_mid_in_use == NULL) {
        // mid is the list head so switch the list head to next:
        Atomic::store(list_p, next);
      } else {
        // Switch cur_mid_in_use's next field to next:
        cur_mid_in_use->set_next_om(next);
      }
      // At this point mid is disconnected from the in-use list.
      deflated_count++;
      Atomic::dec(count_p);
      // mid is current tail in the free_head_p list so NULL terminate it.
      // No release semantics needed since Atomic::dec() already provides it.
      mid->set_next_om(NULL);
    } else {
      cur_mid_in_use = mid;
    }
  }
  return deflated_count;
}

>>>>>>> f636b84f
// Walk a given ObjectMonitor list and deflate idle ObjectMonitors using
// a JavaThread. Returns the number of deflated ObjectMonitors. The given
// list could be a per-thread in-use list or the global in-use list.
// If a safepoint has started, then we save state via saved_mid_in_use_p
// and return to the caller to honor the safepoint.
//
int ObjectSynchronizer::deflate_monitor_list_using_JT(ObjectMonitor** list_p,
                                                      int* count_p,
                                                      ObjectMonitor** free_head_p,
                                                      ObjectMonitor** free_tail_p,
                                                      ObjectMonitor** saved_mid_in_use_p) {
  JavaThread* self = JavaThread::current();

  ObjectMonitor* cur_mid_in_use = NULL;
  ObjectMonitor* mid = NULL;
  ObjectMonitor* next = NULL;
  ObjectMonitor* next_next = NULL;
  int deflated_count = 0;
  NoSafepointVerifier nsv;

  // We use the more complicated lock-cur_mid_in_use-and-mid-as-we-go
  // protocol because om_release() can do list deletions in parallel;
  // this also prevents races with a list walker thread. We also
  // lock-next-next-as-we-go to prevent an om_flush() that is behind
  // this thread from passing us.
  if (*saved_mid_in_use_p == NULL) {
    // No saved state so start at the beginning.
    // Lock the list head so we can possibly deflate it:
    if ((mid = get_list_head_locked(list_p)) == NULL) {
      return 0;  // The list is empty so nothing to deflate.
    }
    next = unmarked_next(mid);
  } else {
    // We're restarting after a safepoint so restore the necessary state
    // before we resume.
    cur_mid_in_use = *saved_mid_in_use_p;
    // Lock cur_mid_in_use so we can possibly update its
    // next field to extract a deflated ObjectMonitor.
    om_lock(cur_mid_in_use);
    mid = unmarked_next(cur_mid_in_use);
    if (mid == NULL) {
      om_unlock(cur_mid_in_use);
      *saved_mid_in_use_p = NULL;
      return 0;  // The remainder is empty so nothing more to deflate.
    }
    // Lock mid so we can possibly deflate it:
    om_lock(mid);
    next = unmarked_next(mid);
  }

  while (true) {
    // The current mid is locked at this point. If we have a
    // cur_mid_in_use, then it is also locked at this point.

    if (next != NULL) {
      // We lock next so that an om_flush() thread that is behind us
      // cannot pass us when we unlock the current mid.
      om_lock(next);
      next_next = unmarked_next(next);
    }

    // Only try to deflate if there is an associated Java object and if
    // mid is old (is not newly allocated and is not newly freed).
    if (mid->object() != NULL && mid->is_old() &&
        deflate_monitor_using_JT(mid, free_head_p, free_tail_p)) {
      // Deflation succeeded and already updated free_head_p and
      // free_tail_p as needed. Finish the move to the local free list
      // by unlinking mid from the global or per-thread in-use list.
      if (cur_mid_in_use == NULL) {
        // mid is the list head and it is locked. Switch the list head
        // to next which is also locked (if not NULL) and also leave
        // mid locked. Release semantics needed since not all code paths
        // in deflate_monitor_using_JT() ensure memory consistency.
        Atomic::release_store(list_p, next);
      } else {
        ObjectMonitor* locked_next = mark_om_ptr(next);
        // mid and cur_mid_in_use are locked. Switch cur_mid_in_use's
        // next field to locked_next and also leave mid locked.
        // Release semantics needed since not all code paths in
        // deflate_monitor_using_JT() ensure memory consistency.
        cur_mid_in_use->release_set_next_om(locked_next);
      }
      // At this point mid is disconnected from the in-use list so
      // its lock longer has any effects on in-use list.
      deflated_count++;
      Atomic::dec(count_p);
      // mid is current tail in the free_head_p list so NULL terminate
      // it (which also unlocks it). No release semantics needed since
      // Atomic::dec() already provides it.
      mid->set_next_om(NULL);

      // All the list management is done so move on to the next one:
      mid = next;  // mid keeps non-NULL next's locked state
      next = next_next;
    } else {
      // mid is considered in-use if it does not have an associated
      // Java object or mid is not old or deflation did not succeed.
      // A mid->is_new() node can be seen here when it is freshly
      // returned by om_alloc() (and skips the deflation code path).
      // A mid->is_old() node can be seen here when deflation failed.
      // A mid->is_free() node can be seen here when a fresh node from
      // om_alloc() is released by om_release() due to losing the race
      // in inflate().

      // All the list management is done so move on to the next one:
      if (cur_mid_in_use != NULL) {
        om_unlock(cur_mid_in_use);
      }
      // The next cur_mid_in_use keeps mid's lock state so
      // that it is stable for a possible next field change. It
      // cannot be modified by om_release() while it is locked.
      cur_mid_in_use = mid;
      mid = next;  // mid keeps non-NULL next's locked state
      next = next_next;

      if (SafepointMechanism::should_block(self) &&
          // Acquire semantics are not needed on this list load since
          // it is not dependent on the following load which does have
          // acquire semantics.
          cur_mid_in_use != Atomic::load(list_p) && cur_mid_in_use->is_old()) {
        // If a safepoint has started and cur_mid_in_use is not the list
        // head and is old, then it is safe to use as saved state. Return
        // to the caller before blocking.
        *saved_mid_in_use_p = cur_mid_in_use;
        om_unlock(cur_mid_in_use);
        if (mid != NULL) {
          om_unlock(mid);
        }
        return deflated_count;
      }
    }
    if (mid == NULL) {
      if (cur_mid_in_use != NULL) {
        om_unlock(cur_mid_in_use);
      }
      break;  // Reached end of the list so nothing more to deflate.
    }

    // The current mid's next field is locked at this point. If we have
    // a cur_mid_in_use, then it is also locked at this point.
  }
  // We finished the list without a safepoint starting so there's
  // no need to save state.
  *saved_mid_in_use_p = NULL;
  return deflated_count;
}

<<<<<<< HEAD
=======
void ObjectSynchronizer::prepare_deflate_idle_monitors(DeflateMonitorCounters* counters) {
  counters->n_in_use = 0;              // currently associated with objects
  counters->n_in_circulation = 0;      // extant
  counters->n_scavenged = 0;           // reclaimed (global and per-thread)
  counters->per_thread_scavenged = 0;  // per-thread scavenge total
  counters->per_thread_times = 0.0;    // per-thread scavenge times
}

void ObjectSynchronizer::deflate_idle_monitors(DeflateMonitorCounters* counters) {
  assert(SafepointSynchronize::is_at_safepoint(), "must be at safepoint");

  if (AsyncDeflateIdleMonitors) {
    // Nothing to do when global idle ObjectMonitors are deflated using
    // a JavaThread unless a special deflation has been requested.
    if (!is_special_deflation_requested()) {
      return;
    }
  }

  bool deflated = false;

  ObjectMonitor* free_head_p = NULL;  // Local SLL of scavenged monitors
  ObjectMonitor* free_tail_p = NULL;
  elapsedTimer timer;

  if (log_is_enabled(Info, monitorinflation)) {
    timer.start();
  }

  // Note: the thread-local monitors lists get deflated in
  // a separate pass. See deflate_thread_local_monitors().

  // For moribund threads, scan om_list_globals._in_use_list
  int deflated_count = 0;
  // Acquire semantics not needed since we are at a safepoint.
  if (Atomic::load(&om_list_globals._in_use_list) != NULL) {
    // Update n_in_circulation before om_list_globals._in_use_count is
    // updated by deflation.
    Atomic::add(&counters->n_in_circulation,
                Atomic::load(&om_list_globals._in_use_count));

    deflated_count = deflate_monitor_list(&om_list_globals._in_use_list,
                                          &om_list_globals._in_use_count,
                                          &free_head_p, &free_tail_p);
    Atomic::add(&counters->n_in_use, Atomic::load(&om_list_globals._in_use_count));
  }

  if (free_head_p != NULL) {
    // Move the deflated ObjectMonitors back to the global free list.
    guarantee(free_tail_p != NULL && deflated_count > 0, "invariant");
#ifdef ASSERT
    ObjectMonitor* l_next_om = free_tail_p->next_om();
#endif
    assert(l_next_om == NULL, "must be NULL: _next_om=" INTPTR_FORMAT, p2i(l_next_om));
    prepend_list_to_global_free_list(free_head_p, free_tail_p, deflated_count);
    Atomic::add(&counters->n_scavenged, deflated_count);
  }
  timer.stop();

  LogStreamHandle(Debug, monitorinflation) lsh_debug;
  LogStreamHandle(Info, monitorinflation) lsh_info;
  LogStream* ls = NULL;
  if (log_is_enabled(Debug, monitorinflation)) {
    ls = &lsh_debug;
  } else if (deflated_count != 0 && log_is_enabled(Info, monitorinflation)) {
    ls = &lsh_info;
  }
  if (ls != NULL) {
    ls->print_cr("deflating global idle monitors, %3.7f secs, %d monitors", timer.seconds(), deflated_count);
  }
}

>>>>>>> f636b84f
class HandshakeForDeflation : public HandshakeClosure {
 public:
  HandshakeForDeflation() : HandshakeClosure("HandshakeForDeflation") {}

  void do_thread(Thread* thread) {
    log_trace(monitorinflation)("HandshakeForDeflation::do_thread: thread="
                                INTPTR_FORMAT, p2i(thread));
  }
};

void ObjectSynchronizer::deflate_idle_monitors_using_JT() {
  // Deflate any global idle monitors.
  deflate_global_idle_monitors_using_JT();

  int count = 0;
  for (JavaThreadIteratorWithHandle jtiwh; JavaThread *jt = jtiwh.next(); ) {
    if (Atomic::load(&jt->om_in_use_count) > 0 && !jt->is_exiting()) {
      // This JavaThread is using ObjectMonitors so deflate any that
      // are idle unless this JavaThread is exiting; do not race with
      // ObjectSynchronizer::om_flush().
      deflate_per_thread_idle_monitors_using_JT(jt);
      count++;
    }
  }
  if (count > 0) {
    log_debug(monitorinflation)("did async deflation of idle monitors for %d thread(s).", count);
  }

  log_info(monitorinflation)("async global_population=%d, global_in_use_count=%d, "
                             "global_free_count=%d, global_wait_count=%d",
                             Atomic::load(&om_list_globals._population),
                             Atomic::load(&om_list_globals._in_use_count),
                             Atomic::load(&om_list_globals._free_count),
                             Atomic::load(&om_list_globals._wait_count));

  // The ServiceThread's async deflation request has been processed.
  _last_async_deflation_time_ns = os::javaTimeNanos();
  set_is_async_deflation_requested(false);

  if (Atomic::load(&om_list_globals._wait_count) > 0) {
    // There are deflated ObjectMonitors waiting for a handshake
    // (or a safepoint) for safety.

    ObjectMonitor* list = Atomic::load(&om_list_globals._wait_list);
    assert(list != NULL, "om_list_globals._wait_list must not be NULL");
    int count = Atomic::load(&om_list_globals._wait_count);
    Atomic::store(&om_list_globals._wait_count, 0);
    OrderAccess::storestore();  // Make sure counter update is seen first.
    Atomic::store(&om_list_globals._wait_list, (ObjectMonitor*)NULL);

    // Find the tail for prepend_list_to_common(). No need to mark
    // ObjectMonitors for this list walk since only the deflater
    // thread manages the wait list.
#ifdef ASSERT
    int l_count = 0;
#endif
    ObjectMonitor* tail = NULL;
    for (ObjectMonitor* n = list; n != NULL; n = unmarked_next(n)) {
      tail = n;
#ifdef ASSERT
      l_count++;
#endif
    }
    assert(count == l_count, "count=%d != l_count=%d", count, l_count);

    // Will execute a safepoint if !ThreadLocalHandshakes:
    HandshakeForDeflation hfd_hc;
    Handshake::execute(&hfd_hc);

    prepend_list_to_common(list, tail, count, &om_list_globals._free_list,
                           &om_list_globals._free_count);

    log_info(monitorinflation)("moved %d idle monitors from global waiting list to global free list", count);
  }
}

// Deflate global idle ObjectMonitors using a JavaThread.
//
void ObjectSynchronizer::deflate_global_idle_monitors_using_JT() {
  assert(Thread::current()->is_Java_thread(), "precondition");
  JavaThread* self = JavaThread::current();

  deflate_common_idle_monitors_using_JT(true /* is_global */, self);
}

// Deflate the specified JavaThread's idle ObjectMonitors using a JavaThread.
//
void ObjectSynchronizer::deflate_per_thread_idle_monitors_using_JT(JavaThread* target) {
  assert(Thread::current()->is_Java_thread(), "precondition");

  deflate_common_idle_monitors_using_JT(false /* !is_global */, target);
}

// Deflate global or per-thread idle ObjectMonitors using a JavaThread.
//
void ObjectSynchronizer::deflate_common_idle_monitors_using_JT(bool is_global, JavaThread* target) {
  JavaThread* self = JavaThread::current();

  int deflated_count = 0;
  ObjectMonitor* free_head_p = NULL;  // Local SLL of scavenged ObjectMonitors
  ObjectMonitor* free_tail_p = NULL;
  ObjectMonitor* saved_mid_in_use_p = NULL;
  elapsedTimer timer;

  if (log_is_enabled(Info, monitorinflation)) {
    timer.start();
  }

  if (is_global) {
    OM_PERFDATA_OP(MonExtant, set_value(Atomic::load(&om_list_globals._in_use_count)));
  } else {
    OM_PERFDATA_OP(MonExtant, inc(Atomic::load(&target->om_in_use_count)));
  }

  do {
    int local_deflated_count;
    if (is_global) {
      local_deflated_count =
          deflate_monitor_list_using_JT(&om_list_globals._in_use_list,
                                        &om_list_globals._in_use_count,
                                        &free_head_p, &free_tail_p,
                                        &saved_mid_in_use_p);
    } else {
      local_deflated_count =
          deflate_monitor_list_using_JT(&target->om_in_use_list,
                                        &target->om_in_use_count, &free_head_p,
                                        &free_tail_p, &saved_mid_in_use_p);
    }
    deflated_count += local_deflated_count;

    if (free_head_p != NULL) {
      // Move the deflated ObjectMonitors to the global free list.
      guarantee(free_tail_p != NULL && local_deflated_count > 0, "free_tail_p=" INTPTR_FORMAT ", local_deflated_count=%d", p2i(free_tail_p), local_deflated_count);
      // Note: The target thread can be doing an om_alloc() that
      // is trying to prepend an ObjectMonitor on its in-use list
      // at the same time that we have deflated the current in-use
      // list head and put it on the local free list. prepend_to_common()
      // will detect the race and retry which avoids list corruption,
      // but the next field in free_tail_p can flicker to marked
      // and then unmarked while prepend_to_common() is sorting it
      // all out.
#ifdef ASSERT
      ObjectMonitor* l_next_om = unmarked_next(free_tail_p);
      assert(l_next_om == NULL, "must be NULL: _next_om=" INTPTR_FORMAT, p2i(l_next_om));
#endif

      prepend_list_to_global_wait_list(free_head_p, free_tail_p, local_deflated_count);

      OM_PERFDATA_OP(Deflations, inc(local_deflated_count));
    }

    if (saved_mid_in_use_p != NULL) {
      // deflate_monitor_list_using_JT() detected a safepoint starting.
      timer.stop();
      {
        if (is_global) {
          log_debug(monitorinflation)("pausing deflation of global idle monitors for a safepoint.");
        } else {
          log_debug(monitorinflation)("jt=" INTPTR_FORMAT ": pausing deflation of per-thread idle monitors for a safepoint.", p2i(target));
        }
        assert(SafepointMechanism::should_block(self), "sanity check");
        ThreadBlockInVM blocker(self);
      }
      // Prepare for another loop after the safepoint.
      free_head_p = NULL;
      free_tail_p = NULL;
      if (log_is_enabled(Info, monitorinflation)) {
        timer.start();
      }
    }
  } while (saved_mid_in_use_p != NULL);
  timer.stop();

  LogStreamHandle(Debug, monitorinflation) lsh_debug;
  LogStreamHandle(Info, monitorinflation) lsh_info;
  LogStream* ls = NULL;
  if (log_is_enabled(Debug, monitorinflation)) {
    ls = &lsh_debug;
  } else if (deflated_count != 0 && log_is_enabled(Info, monitorinflation)) {
    ls = &lsh_info;
  }
  if (ls != NULL) {
    if (is_global) {
      ls->print_cr("async-deflating global idle monitors, %3.7f secs, %d monitors", timer.seconds(), deflated_count);
    } else {
      ls->print_cr("jt=" INTPTR_FORMAT ": async-deflating per-thread idle monitors, %3.7f secs, %d monitors", p2i(target), timer.seconds(), deflated_count);
    }
  }
}

// Monitor cleanup on JavaThread::exit

// Iterate through monitor cache and attempt to release thread's monitors
// Gives up on a particular monitor if an exception occurs, but continues
// the overall iteration, swallowing the exception.
class ReleaseJavaMonitorsClosure: public MonitorClosure {
 private:
  TRAPS;

 public:
  ReleaseJavaMonitorsClosure(Thread* thread) : THREAD(thread) {}
  void do_monitor(ObjectMonitor* mid) {
    if (mid->owner() == THREAD) {
      (void)mid->complete_exit(CHECK);
    }
  }
};

// Release all inflated monitors owned by THREAD.  Lightweight monitors are
// ignored.  This is meant to be called during JNI thread detach which assumes
// all remaining monitors are heavyweight.  All exceptions are swallowed.
// Scanning the extant monitor list can be time consuming.
// A simple optimization is to add a per-thread flag that indicates a thread
// called jni_monitorenter() during its lifetime.
//
// Instead of NoSafepointVerifier it might be cheaper to
// use an idiom of the form:
//   auto int tmp = SafepointSynchronize::_safepoint_counter ;
//   <code that must not run at safepoint>
//   guarantee (((tmp ^ _safepoint_counter) | (tmp & 1)) == 0) ;
// Since the tests are extremely cheap we could leave them enabled
// for normal product builds.

void ObjectSynchronizer::release_monitors_owned_by_thread(TRAPS) {
  assert(THREAD == JavaThread::current(), "must be current Java thread");
  NoSafepointVerifier nsv;
  ReleaseJavaMonitorsClosure rjmc(THREAD);
  ObjectSynchronizer::monitors_iterate(&rjmc);
  THREAD->clear_pending_exception();
}

const char* ObjectSynchronizer::inflate_cause_name(const InflateCause cause) {
  switch (cause) {
    case inflate_cause_vm_internal:    return "VM Internal";
    case inflate_cause_monitor_enter:  return "Monitor Enter";
    case inflate_cause_wait:           return "Monitor Wait";
    case inflate_cause_notify:         return "Monitor Notify";
    case inflate_cause_hash_code:      return "Monitor Hash Code";
    case inflate_cause_jni_enter:      return "JNI Monitor Enter";
    case inflate_cause_jni_exit:       return "JNI Monitor Exit";
    default:
      ShouldNotReachHere();
  }
  return "Unknown";
}

//------------------------------------------------------------------------------
// Debugging code

u_char* ObjectSynchronizer::get_gvars_addr() {
  return (u_char*)&GVars;
}

u_char* ObjectSynchronizer::get_gvars_hc_sequence_addr() {
  return (u_char*)&GVars.hc_sequence;
}

size_t ObjectSynchronizer::get_gvars_size() {
  return sizeof(SharedGlobals);
}

u_char* ObjectSynchronizer::get_gvars_stw_random_addr() {
  return (u_char*)&GVars.stw_random;
}

// This function can be called at a safepoint or it can be called when
// we are trying to exit the VM. When we are trying to exit the VM, the
// list walker functions can run in parallel with the other list
// operations so spin-locking is used for safety.
//
// Calls to this function can be added in various places as a debugging
// aid; pass 'true' for the 'on_exit' parameter to have in-use monitor
// details logged at the Info level and 'false' for the 'on_exit'
// parameter to have in-use monitor details logged at the Trace level.
//
void ObjectSynchronizer::audit_and_print_stats(bool on_exit) {
  assert(on_exit || SafepointSynchronize::is_at_safepoint(), "invariant");

  LogStreamHandle(Debug, monitorinflation) lsh_debug;
  LogStreamHandle(Info, monitorinflation) lsh_info;
  LogStreamHandle(Trace, monitorinflation) lsh_trace;
  LogStream* ls = NULL;
  if (log_is_enabled(Trace, monitorinflation)) {
    ls = &lsh_trace;
  } else if (log_is_enabled(Debug, monitorinflation)) {
    ls = &lsh_debug;
  } else if (log_is_enabled(Info, monitorinflation)) {
    ls = &lsh_info;
  }
  assert(ls != NULL, "sanity check");

  // Log counts for the global and per-thread monitor lists:
  int chk_om_population = log_monitor_list_counts(ls);
  int error_cnt = 0;

  ls->print_cr("Checking global lists:");

  // Check om_list_globals._population:
  if (Atomic::load(&om_list_globals._population) == chk_om_population) {
    ls->print_cr("global_population=%d equals chk_om_population=%d",
                 Atomic::load(&om_list_globals._population), chk_om_population);
  } else {
    // With fine grained locks on the monitor lists, it is possible for
    // log_monitor_list_counts() to return a value that doesn't match
    // om_list_globals._population. So far a higher value has been
    // seen in testing so something is being double counted by
    // log_monitor_list_counts().
    ls->print_cr("WARNING: global_population=%d is not equal to "
                 "chk_om_population=%d",
                 Atomic::load(&om_list_globals._population), chk_om_population);
  }

  // Check om_list_globals._in_use_list and om_list_globals._in_use_count:
  chk_global_in_use_list_and_count(ls, &error_cnt);

  // Check om_list_globals._free_list and om_list_globals._free_count:
  chk_global_free_list_and_count(ls, &error_cnt);

  // Check om_list_globals._wait_list and om_list_globals._wait_count:
  chk_global_wait_list_and_count(ls, &error_cnt);

  ls->print_cr("Checking per-thread lists:");

  for (JavaThreadIteratorWithHandle jtiwh; JavaThread *jt = jtiwh.next(); ) {
    // Check om_in_use_list and om_in_use_count:
    chk_per_thread_in_use_list_and_count(jt, ls, &error_cnt);

    // Check om_free_list and om_free_count:
    chk_per_thread_free_list_and_count(jt, ls, &error_cnt);
  }

  if (error_cnt == 0) {
    ls->print_cr("No errors found in monitor list checks.");
  } else {
    log_error(monitorinflation)("found monitor list errors: error_cnt=%d", error_cnt);
  }

  if ((on_exit && log_is_enabled(Info, monitorinflation)) ||
      (!on_exit && log_is_enabled(Trace, monitorinflation))) {
    // When exiting this log output is at the Info level. When called
    // at a safepoint, this log output is at the Trace level since
    // there can be a lot of it.
    log_in_use_monitor_details(ls);
  }

  ls->flush();

  guarantee(error_cnt == 0, "ERROR: found monitor list errors: error_cnt=%d", error_cnt);
}

// Check a free monitor entry; log any errors.
void ObjectSynchronizer::chk_free_entry(JavaThread* jt, ObjectMonitor* n,
                                        outputStream * out, int *error_cnt_p) {
  stringStream ss;
  if (n->is_busy()) {
    if (jt != NULL) {
      out->print_cr("ERROR: jt=" INTPTR_FORMAT ", monitor=" INTPTR_FORMAT
                    ": free per-thread monitor must not be busy: %s", p2i(jt),
                    p2i(n), n->is_busy_to_string(&ss));
    } else {
      out->print_cr("ERROR: monitor=" INTPTR_FORMAT ": free global monitor "
                    "must not be busy: %s", p2i(n), n->is_busy_to_string(&ss));
    }
    *error_cnt_p = *error_cnt_p + 1;
  }
  if (n->header().value() != 0) {
    if (jt != NULL) {
      out->print_cr("ERROR: jt=" INTPTR_FORMAT ", monitor=" INTPTR_FORMAT
                    ": free per-thread monitor must have NULL _header "
                    "field: _header=" INTPTR_FORMAT, p2i(jt), p2i(n),
                    n->header().value());
      *error_cnt_p = *error_cnt_p + 1;
    }
  }
  if (n->object() != NULL) {
    if (jt != NULL) {
      out->print_cr("ERROR: jt=" INTPTR_FORMAT ", monitor=" INTPTR_FORMAT
                    ": free per-thread monitor must have NULL _object "
                    "field: _object=" INTPTR_FORMAT, p2i(jt), p2i(n),
                    p2i(n->object()));
    } else {
      out->print_cr("ERROR: monitor=" INTPTR_FORMAT ": free global monitor "
                    "must have NULL _object field: _object=" INTPTR_FORMAT,
                    p2i(n), p2i(n->object()));
    }
    *error_cnt_p = *error_cnt_p + 1;
  }
}

// Lock the next ObjectMonitor for traversal and unlock the current
// ObjectMonitor. Returns the next ObjectMonitor if there is one.
// Otherwise returns NULL (after unlocking the current ObjectMonitor).
// This function is used by the various list walker functions to
// safely walk a list without allowing an ObjectMonitor to be moved
// to another list in the middle of a walk.
static ObjectMonitor* lock_next_for_traversal(ObjectMonitor* cur) {
  assert(is_locked(cur), "cur=" INTPTR_FORMAT " must be locked", p2i(cur));
  ObjectMonitor* next = unmarked_next(cur);
  if (next == NULL) {  // Reached the end of the list.
    om_unlock(cur);
    return NULL;
  }
  om_lock(next);   // Lock next before unlocking current to keep
  om_unlock(cur);  // from being by-passed by another thread.
  return next;
}

// Check the global free list and count; log the results of the checks.
void ObjectSynchronizer::chk_global_free_list_and_count(outputStream * out,
                                                        int *error_cnt_p) {
  int chk_om_free_count = 0;
  ObjectMonitor* cur = NULL;
  if ((cur = get_list_head_locked(&om_list_globals._free_list)) != NULL) {
    // Marked the global free list head so process the list.
    while (true) {
      chk_free_entry(NULL /* jt */, cur, out, error_cnt_p);
      chk_om_free_count++;

      cur = lock_next_for_traversal(cur);
      if (cur == NULL) {
        break;
      }
    }
  }
  int l_free_count = Atomic::load(&om_list_globals._free_count);
  if (l_free_count == chk_om_free_count) {
    out->print_cr("global_free_count=%d equals chk_om_free_count=%d",
                  l_free_count, chk_om_free_count);
  } else {
    // With fine grained locks on om_list_globals._free_list, it
    // is possible for an ObjectMonitor to be prepended to
    // om_list_globals._free_list after we started calculating
    // chk_om_free_count so om_list_globals._free_count may not
    // match anymore.
    out->print_cr("WARNING: global_free_count=%d is not equal to "
                  "chk_om_free_count=%d", l_free_count, chk_om_free_count);
  }
}

// Check the global wait list and count; log the results of the checks.
void ObjectSynchronizer::chk_global_wait_list_and_count(outputStream * out,
                                                        int *error_cnt_p) {
  int chk_om_wait_count = 0;
  ObjectMonitor* cur = NULL;
  if ((cur = get_list_head_locked(&om_list_globals._wait_list)) != NULL) {
    // Marked the global wait list head so process the list.
    while (true) {
      // Rules for om_list_globals._wait_list are the same as for
      // om_list_globals._free_list:
      chk_free_entry(NULL /* jt */, cur, out, error_cnt_p);
      chk_om_wait_count++;

      cur = lock_next_for_traversal(cur);
      if (cur == NULL) {
        break;
      }
    }
  }
  if (Atomic::load(&om_list_globals._wait_count) == chk_om_wait_count) {
    out->print_cr("global_wait_count=%d equals chk_om_wait_count=%d",
                  Atomic::load(&om_list_globals._wait_count), chk_om_wait_count);
  } else {
    out->print_cr("ERROR: global_wait_count=%d is not equal to "
                  "chk_om_wait_count=%d",
                  Atomic::load(&om_list_globals._wait_count), chk_om_wait_count);
    *error_cnt_p = *error_cnt_p + 1;
  }
}

// Check the global in-use list and count; log the results of the checks.
void ObjectSynchronizer::chk_global_in_use_list_and_count(outputStream * out,
                                                          int *error_cnt_p) {
  int chk_om_in_use_count = 0;
  ObjectMonitor* cur = NULL;
  if ((cur = get_list_head_locked(&om_list_globals._in_use_list)) != NULL) {
    // Marked the global in-use list head so process the list.
    while (true) {
      chk_in_use_entry(NULL /* jt */, cur, out, error_cnt_p);
      chk_om_in_use_count++;

      cur = lock_next_for_traversal(cur);
      if (cur == NULL) {
        break;
      }
    }
  }
  int l_in_use_count = Atomic::load(&om_list_globals._in_use_count);
  if (l_in_use_count == chk_om_in_use_count) {
    out->print_cr("global_in_use_count=%d equals chk_om_in_use_count=%d",
                  l_in_use_count, chk_om_in_use_count);
  } else {
    // With fine grained locks on the monitor lists, it is possible for
    // an exiting JavaThread to put its in-use ObjectMonitors on the
    // global in-use list after chk_om_in_use_count is calculated above.
    out->print_cr("WARNING: global_in_use_count=%d is not equal to chk_om_in_use_count=%d",
                  l_in_use_count, chk_om_in_use_count);
  }
}

// Check an in-use monitor entry; log any errors.
void ObjectSynchronizer::chk_in_use_entry(JavaThread* jt, ObjectMonitor* n,
                                          outputStream * out, int *error_cnt_p) {
  if (n->header().value() == 0) {
    if (jt != NULL) {
      out->print_cr("ERROR: jt=" INTPTR_FORMAT ", monitor=" INTPTR_FORMAT
                    ": in-use per-thread monitor must have non-NULL _header "
                    "field.", p2i(jt), p2i(n));
    } else {
      out->print_cr("ERROR: monitor=" INTPTR_FORMAT ": in-use global monitor "
                    "must have non-NULL _header field.", p2i(n));
    }
    *error_cnt_p = *error_cnt_p + 1;
  }
  if (n->object() == NULL) {
    if (jt != NULL) {
      out->print_cr("ERROR: jt=" INTPTR_FORMAT ", monitor=" INTPTR_FORMAT
                    ": in-use per-thread monitor must have non-NULL _object "
                    "field.", p2i(jt), p2i(n));
    } else {
      out->print_cr("ERROR: monitor=" INTPTR_FORMAT ": in-use global monitor "
                    "must have non-NULL _object field.", p2i(n));
    }
    *error_cnt_p = *error_cnt_p + 1;
  }
  const oop obj = (oop)n->object();
  const markWord mark = obj->mark();
  if (!mark.has_monitor()) {
    if (jt != NULL) {
      out->print_cr("ERROR: jt=" INTPTR_FORMAT ", monitor=" INTPTR_FORMAT
                    ": in-use per-thread monitor's object does not think "
                    "it has a monitor: obj=" INTPTR_FORMAT ", mark="
                    INTPTR_FORMAT,  p2i(jt), p2i(n), p2i(obj), mark.value());
    } else {
      out->print_cr("ERROR: monitor=" INTPTR_FORMAT ": in-use global "
                    "monitor's object does not think it has a monitor: obj="
                    INTPTR_FORMAT ", mark=" INTPTR_FORMAT, p2i(n),
                    p2i(obj), mark.value());
    }
    *error_cnt_p = *error_cnt_p + 1;
  }
  ObjectMonitor* const obj_mon = mark.monitor();
  if (n != obj_mon) {
    if (jt != NULL) {
      out->print_cr("ERROR: jt=" INTPTR_FORMAT ", monitor=" INTPTR_FORMAT
                    ": in-use per-thread monitor's object does not refer "
                    "to the same monitor: obj=" INTPTR_FORMAT ", mark="
                    INTPTR_FORMAT ", obj_mon=" INTPTR_FORMAT, p2i(jt),
                    p2i(n), p2i(obj), mark.value(), p2i(obj_mon));
    } else {
      out->print_cr("ERROR: monitor=" INTPTR_FORMAT ": in-use global "
                    "monitor's object does not refer to the same monitor: obj="
                    INTPTR_FORMAT ", mark=" INTPTR_FORMAT ", obj_mon="
                    INTPTR_FORMAT, p2i(n), p2i(obj), mark.value(), p2i(obj_mon));
    }
    *error_cnt_p = *error_cnt_p + 1;
  }
}

// Check the thread's free list and count; log the results of the checks.
void ObjectSynchronizer::chk_per_thread_free_list_and_count(JavaThread *jt,
                                                            outputStream * out,
                                                            int *error_cnt_p) {
  int chk_om_free_count = 0;
  ObjectMonitor* cur = NULL;
  if ((cur = get_list_head_locked(&jt->om_free_list)) != NULL) {
    // Marked the per-thread free list head so process the list.
    while (true) {
      chk_free_entry(jt, cur, out, error_cnt_p);
      chk_om_free_count++;

      cur = lock_next_for_traversal(cur);
      if (cur == NULL) {
        break;
      }
    }
  }
  int l_om_free_count = Atomic::load(&jt->om_free_count);
  if (l_om_free_count == chk_om_free_count) {
    out->print_cr("jt=" INTPTR_FORMAT ": om_free_count=%d equals "
                  "chk_om_free_count=%d", p2i(jt), l_om_free_count, chk_om_free_count);
  } else {
    out->print_cr("ERROR: jt=" INTPTR_FORMAT ": om_free_count=%d is not "
                  "equal to chk_om_free_count=%d", p2i(jt), l_om_free_count,
                  chk_om_free_count);
    *error_cnt_p = *error_cnt_p + 1;
  }
}

// Check the thread's in-use list and count; log the results of the checks.
void ObjectSynchronizer::chk_per_thread_in_use_list_and_count(JavaThread *jt,
                                                              outputStream * out,
                                                              int *error_cnt_p) {
  int chk_om_in_use_count = 0;
  ObjectMonitor* cur = NULL;
  if ((cur = get_list_head_locked(&jt->om_in_use_list)) != NULL) {
    // Marked the per-thread in-use list head so process the list.
    while (true) {
      chk_in_use_entry(jt, cur, out, error_cnt_p);
      chk_om_in_use_count++;

      cur = lock_next_for_traversal(cur);
      if (cur == NULL) {
        break;
      }
    }
  }
  int l_om_in_use_count = Atomic::load(&jt->om_in_use_count);
  if (l_om_in_use_count == chk_om_in_use_count) {
    out->print_cr("jt=" INTPTR_FORMAT ": om_in_use_count=%d equals "
                  "chk_om_in_use_count=%d", p2i(jt), l_om_in_use_count,
                  chk_om_in_use_count);
  } else {
    out->print_cr("ERROR: jt=" INTPTR_FORMAT ": om_in_use_count=%d is not "
                  "equal to chk_om_in_use_count=%d", p2i(jt), l_om_in_use_count,
                  chk_om_in_use_count);
    *error_cnt_p = *error_cnt_p + 1;
  }
}

// Log details about ObjectMonitors on the in-use lists. The 'BHL'
// flags indicate why the entry is in-use, 'object' and 'object type'
// indicate the associated object and its type.
void ObjectSynchronizer::log_in_use_monitor_details(outputStream * out) {
  stringStream ss;
  if (Atomic::load(&om_list_globals._in_use_count) > 0) {
    out->print_cr("In-use global monitor info:");
    out->print_cr("(B -> is_busy, H -> has hash code, L -> lock status)");
    out->print_cr("%18s  %s  %18s  %18s",
                  "monitor", "BHL", "object", "object type");
    out->print_cr("==================  ===  ==================  ==================");
    ObjectMonitor* cur = NULL;
    if ((cur = get_list_head_locked(&om_list_globals._in_use_list)) != NULL) {
      // Marked the global in-use list head so process the list.
      while (true) {
        const oop obj = (oop) cur->object();
        const markWord mark = cur->header();
        ResourceMark rm;
        out->print(INTPTR_FORMAT "  %d%d%d  " INTPTR_FORMAT "  %s", p2i(cur),
                   cur->is_busy() != 0, mark.hash() != 0, cur->owner() != NULL,
                   p2i(obj), obj->klass()->external_name());
        if (cur->is_busy() != 0) {
          out->print(" (%s)", cur->is_busy_to_string(&ss));
          ss.reset();
        }
        out->cr();

        cur = lock_next_for_traversal(cur);
        if (cur == NULL) {
          break;
        }
      }
    }
  }

  out->print_cr("In-use per-thread monitor info:");
  out->print_cr("(B -> is_busy, H -> has hash code, L -> lock status)");
  out->print_cr("%18s  %18s  %s  %18s  %18s",
                "jt", "monitor", "BHL", "object", "object type");
  out->print_cr("==================  ==================  ===  ==================  ==================");
  for (JavaThreadIteratorWithHandle jtiwh; JavaThread *jt = jtiwh.next(); ) {
    ObjectMonitor* cur = NULL;
    if ((cur = get_list_head_locked(&jt->om_in_use_list)) != NULL) {
      // Marked the global in-use list head so process the list.
      while (true) {
        const oop obj = (oop) cur->object();
        const markWord mark = cur->header();
        ResourceMark rm;
        out->print(INTPTR_FORMAT "  " INTPTR_FORMAT "  %d%d%d  " INTPTR_FORMAT
                   "  %s", p2i(jt), p2i(cur), cur->is_busy() != 0,
                   mark.hash() != 0, cur->owner() != NULL, p2i(obj),
                   obj->klass()->external_name());
        if (cur->is_busy() != 0) {
          out->print(" (%s)", cur->is_busy_to_string(&ss));
          ss.reset();
        }
        out->cr();

        cur = lock_next_for_traversal(cur);
        if (cur == NULL) {
          break;
        }
      }
    }
  }

  out->flush();
}

// Log counts for the global and per-thread monitor lists and return
// the population count.
int ObjectSynchronizer::log_monitor_list_counts(outputStream * out) {
  int pop_count = 0;
  out->print_cr("%18s  %10s  %10s  %10s  %10s",
                "Global Lists:", "InUse", "Free", "Wait", "Total");
  out->print_cr("==================  ==========  ==========  ==========  ==========");
  int l_in_use_count = Atomic::load(&om_list_globals._in_use_count);
  int l_free_count = Atomic::load(&om_list_globals._free_count);
  int l_wait_count = Atomic::load(&om_list_globals._wait_count);
  out->print_cr("%18s  %10d  %10d  %10d  %10d", "", l_in_use_count,
                l_free_count, l_wait_count,
                Atomic::load(&om_list_globals._population));
  pop_count += l_in_use_count + l_free_count + l_wait_count;

  out->print_cr("%18s  %10s  %10s  %10s",
                "Per-Thread Lists:", "InUse", "Free", "Provision");
  out->print_cr("==================  ==========  ==========  ==========");

  for (JavaThreadIteratorWithHandle jtiwh; JavaThread *jt = jtiwh.next(); ) {
    int l_om_in_use_count = Atomic::load(&jt->om_in_use_count);
    int l_om_free_count = Atomic::load(&jt->om_free_count);
    out->print_cr(INTPTR_FORMAT "  %10d  %10d  %10d", p2i(jt),
                  l_om_in_use_count, l_om_free_count, jt->om_free_provision);
    pop_count += l_om_in_use_count + l_om_free_count;
  }
  return pop_count;
}

#ifndef PRODUCT

// Check if monitor belongs to the monitor cache
// The list is grow-only so it's *relatively* safe to traverse
// the list of extant blocks without taking a lock.

int ObjectSynchronizer::verify_objmon_isinpool(ObjectMonitor *monitor) {
  PaddedObjectMonitor* block = Atomic::load(&g_block_list);
  while (block != NULL) {
    assert(block->object() == CHAINMARKER, "must be a block header");
    if (monitor > &block[0] && monitor < &block[_BLOCKSIZE]) {
      address mon = (address)monitor;
      address blk = (address)block;
      size_t diff = mon - blk;
      assert((diff % sizeof(PaddedObjectMonitor)) == 0, "must be aligned");
      return 1;
    }
    // unmarked_next() is not needed with g_block_list (no locking
    // used with block linkage _next_om fields).
    block = (PaddedObjectMonitor*)block->next_om();
  }
  return 0;
}

#endif<|MERGE_RESOLUTION|>--- conflicted
+++ resolved
@@ -2033,82 +2033,6 @@
   }
 }
 
-<<<<<<< HEAD
-=======
-// Deflate a single monitor if not in-use
-// Return true if deflated, false if in-use
-bool ObjectSynchronizer::deflate_monitor(ObjectMonitor* mid, oop obj,
-                                         ObjectMonitor** free_head_p,
-                                         ObjectMonitor** free_tail_p) {
-  bool deflated;
-  // Normal case ... The monitor is associated with obj.
-  const markWord mark = obj->mark();
-  guarantee(mark == markWord::encode(mid), "should match: mark="
-            INTPTR_FORMAT ", encoded mid=" INTPTR_FORMAT, mark.value(),
-            markWord::encode(mid).value());
-  // Make sure that mark.monitor() and markWord::encode() agree:
-  guarantee(mark.monitor() == mid, "should match: monitor()=" INTPTR_FORMAT
-            ", mid=" INTPTR_FORMAT, p2i(mark.monitor()), p2i(mid));
-  const markWord dmw = mid->header();
-  guarantee(dmw.is_neutral(), "invariant: header=" INTPTR_FORMAT, dmw.value());
-
-  if (mid->is_busy()) {
-    // Easy checks are first - the ObjectMonitor is busy so no deflation.
-    deflated = false;
-  } else {
-    // Deflate the monitor if it is no longer being used
-    // It's idle - scavenge and return to the global free list
-    // plain old deflation ...
-    if (log_is_enabled(Trace, monitorinflation)) {
-      ResourceMark rm;
-      log_trace(monitorinflation)("deflate_monitor: "
-                                  "object=" INTPTR_FORMAT ", mark="
-                                  INTPTR_FORMAT ", type='%s'", p2i(obj),
-                                  mark.value(), obj->klass()->external_name());
-    }
-
-    // Restore the header back to obj
-    // XXX - I have no rationale for this "release", but it's been here forever.
-    obj->release_set_mark(dmw);
-    if (AsyncDeflateIdleMonitors) {
-      // clear() expects the owner field to be NULL.
-      // DEFLATER_MARKER is the only non-NULL value we should see here.
-      mid->try_set_owner_from(DEFLATER_MARKER, NULL);
-    }
-    mid->clear();
-
-    assert(mid->object() == NULL, "invariant: object=" INTPTR_FORMAT,
-           p2i(mid->object()));
-    assert(mid->is_free(), "invariant");
-
-    // Move the deflated ObjectMonitor to the working free list
-    // defined by free_head_p and free_tail_p.
-    if (*free_head_p == NULL) *free_head_p = mid;
-    if (*free_tail_p != NULL) {
-      // We append to the list so the caller can use mid->_next_om
-      // to fix the linkages in its context.
-      ObjectMonitor* prevtail = *free_tail_p;
-      // Should have been cleaned up by the caller:
-      // Note: Should not have to lock prevtail here since we're at a
-      // safepoint and ObjectMonitors on the local free list should
-      // not be accessed in parallel.
-#ifdef ASSERT
-      ObjectMonitor* l_next_om = prevtail->next_om();
-#endif
-      assert(l_next_om == NULL, "must be NULL: _next_om=" INTPTR_FORMAT, p2i(l_next_om));
-      prevtail->set_next_om(mid);
-    }
-    *free_tail_p = mid;
-    // At this point, mid->_next_om still refers to its current
-    // value and another ObjectMonitor's _next_om field still
-    // refers to this ObjectMonitor. Those linkages have to be
-    // cleaned up by the caller who has the complete context.
-    deflated = true;
-  }
-  return deflated;
-}
-
->>>>>>> f636b84f
 // Deflate the specified ObjectMonitor if not in-use using a JavaThread.
 // Returns true if it was deflated and false otherwise.
 //
@@ -2230,60 +2154,6 @@
   return true;  // Success, ObjectMonitor has been deflated.
 }
 
-<<<<<<< HEAD
-=======
-// Walk a given monitor list, and deflate idle monitors.
-// The given list could be a per-thread list or a global list.
-//
-// In the case of parallel processing of thread local monitor lists,
-// work is done by Threads::parallel_threads_do() which ensures that
-// each Java thread is processed by exactly one worker thread, and
-// thus avoid conflicts that would arise when worker threads would
-// process the same monitor lists concurrently.
-//
-// See also ParallelSPCleanupTask and
-// SafepointSynchronize::do_cleanup_tasks() in safepoint.cpp and
-// Threads::parallel_java_threads_do() in thread.cpp.
-int ObjectSynchronizer::deflate_monitor_list(ObjectMonitor** list_p,
-                                             int* count_p,
-                                             ObjectMonitor** free_head_p,
-                                             ObjectMonitor** free_tail_p) {
-  ObjectMonitor* cur_mid_in_use = NULL;
-  ObjectMonitor* mid = NULL;
-  ObjectMonitor* next = NULL;
-  int deflated_count = 0;
-
-  // This list walk executes at a safepoint and does not race with any
-  // other list walkers.
-
-  for (mid = Atomic::load(list_p); mid != NULL; mid = next) {
-    next = unmarked_next(mid);
-    oop obj = (oop) mid->object();
-    if (obj != NULL && deflate_monitor(mid, obj, free_head_p, free_tail_p)) {
-      // Deflation succeeded and already updated free_head_p and
-      // free_tail_p as needed. Finish the move to the local free list
-      // by unlinking mid from the global or per-thread in-use list.
-      if (cur_mid_in_use == NULL) {
-        // mid is the list head so switch the list head to next:
-        Atomic::store(list_p, next);
-      } else {
-        // Switch cur_mid_in_use's next field to next:
-        cur_mid_in_use->set_next_om(next);
-      }
-      // At this point mid is disconnected from the in-use list.
-      deflated_count++;
-      Atomic::dec(count_p);
-      // mid is current tail in the free_head_p list so NULL terminate it.
-      // No release semantics needed since Atomic::dec() already provides it.
-      mid->set_next_om(NULL);
-    } else {
-      cur_mid_in_use = mid;
-    }
-  }
-  return deflated_count;
-}
-
->>>>>>> f636b84f
 // Walk a given ObjectMonitor list and deflate idle ObjectMonitors using
 // a JavaThread. Returns the number of deflated ObjectMonitors. The given
 // list could be a per-thread in-use list or the global in-use list.
@@ -2431,81 +2301,6 @@
   return deflated_count;
 }
 
-<<<<<<< HEAD
-=======
-void ObjectSynchronizer::prepare_deflate_idle_monitors(DeflateMonitorCounters* counters) {
-  counters->n_in_use = 0;              // currently associated with objects
-  counters->n_in_circulation = 0;      // extant
-  counters->n_scavenged = 0;           // reclaimed (global and per-thread)
-  counters->per_thread_scavenged = 0;  // per-thread scavenge total
-  counters->per_thread_times = 0.0;    // per-thread scavenge times
-}
-
-void ObjectSynchronizer::deflate_idle_monitors(DeflateMonitorCounters* counters) {
-  assert(SafepointSynchronize::is_at_safepoint(), "must be at safepoint");
-
-  if (AsyncDeflateIdleMonitors) {
-    // Nothing to do when global idle ObjectMonitors are deflated using
-    // a JavaThread unless a special deflation has been requested.
-    if (!is_special_deflation_requested()) {
-      return;
-    }
-  }
-
-  bool deflated = false;
-
-  ObjectMonitor* free_head_p = NULL;  // Local SLL of scavenged monitors
-  ObjectMonitor* free_tail_p = NULL;
-  elapsedTimer timer;
-
-  if (log_is_enabled(Info, monitorinflation)) {
-    timer.start();
-  }
-
-  // Note: the thread-local monitors lists get deflated in
-  // a separate pass. See deflate_thread_local_monitors().
-
-  // For moribund threads, scan om_list_globals._in_use_list
-  int deflated_count = 0;
-  // Acquire semantics not needed since we are at a safepoint.
-  if (Atomic::load(&om_list_globals._in_use_list) != NULL) {
-    // Update n_in_circulation before om_list_globals._in_use_count is
-    // updated by deflation.
-    Atomic::add(&counters->n_in_circulation,
-                Atomic::load(&om_list_globals._in_use_count));
-
-    deflated_count = deflate_monitor_list(&om_list_globals._in_use_list,
-                                          &om_list_globals._in_use_count,
-                                          &free_head_p, &free_tail_p);
-    Atomic::add(&counters->n_in_use, Atomic::load(&om_list_globals._in_use_count));
-  }
-
-  if (free_head_p != NULL) {
-    // Move the deflated ObjectMonitors back to the global free list.
-    guarantee(free_tail_p != NULL && deflated_count > 0, "invariant");
-#ifdef ASSERT
-    ObjectMonitor* l_next_om = free_tail_p->next_om();
-#endif
-    assert(l_next_om == NULL, "must be NULL: _next_om=" INTPTR_FORMAT, p2i(l_next_om));
-    prepend_list_to_global_free_list(free_head_p, free_tail_p, deflated_count);
-    Atomic::add(&counters->n_scavenged, deflated_count);
-  }
-  timer.stop();
-
-  LogStreamHandle(Debug, monitorinflation) lsh_debug;
-  LogStreamHandle(Info, monitorinflation) lsh_info;
-  LogStream* ls = NULL;
-  if (log_is_enabled(Debug, monitorinflation)) {
-    ls = &lsh_debug;
-  } else if (deflated_count != 0 && log_is_enabled(Info, monitorinflation)) {
-    ls = &lsh_info;
-  }
-  if (ls != NULL) {
-    ls->print_cr("deflating global idle monitors, %3.7f secs, %d monitors", timer.seconds(), deflated_count);
-  }
-}
-
->>>>>>> f636b84f
 class HandshakeForDeflation : public HandshakeClosure {
  public:
   HandshakeForDeflation() : HandshakeClosure("HandshakeForDeflation") {}
