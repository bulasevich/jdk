--- conflicted
+++ resolved
@@ -23,7 +23,6 @@
 #
 ###########################################################################
 
-<<<<<<< HEAD
 ###########################################################################
 #
 # javadoc
@@ -67,6 +66,7 @@
 # javac
 
 tools/javac/Paths/AbsolutePathTest.java                                         8055768    generic-all    ToolBox does not close opened files
+tools/javac/Paths/MineField.sh                                                  8149599	   generic-all    needs rewrite
 tools/javac/annotations/typeAnnotations/failures/CantAnnotatePackages.java      8057679    generic-all    clarify error messages trying to annotate scoping
 tools/javac/annotations/typeAnnotations/failures/CantAnnotateScoping.java       8057679    generic-all    clarify error messages trying to annotate scoping
 tools/javac/annotations/typeAnnotations/failures/CantAnnotateStaticClass2.java  8057679    generic-all    clarify error messages trying to annotate scoping
@@ -90,9 +90,3 @@
 
 tools/sjavac/IncCompileFullyQualifiedRef.java                                   8152055    generic-all    Requires dependency code to deal with in-method dependencies.
 tools/sjavac/IncCompileWithChanges.java                                         8152055    generic-all    Requires dependency code to deal with in-method dependencies.
-=======
-
-##### javac ####################################################################
-
-tools/javac/Paths/MineField.sh                                                  8149599	generic-all   needs rewrite
->>>>>>> a30c34b5
